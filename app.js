--- conflicted
+++ resolved
@@ -128,7 +128,6 @@
 
 // Instantiate a function to access records concerning the chosen language
 // in hidden object props.properties
-<<<<<<< HEAD
 var compilerPropsFuncsL = {};
 _.each(languages, lang => compilerPropsFuncsL[lang.id] = props.propsFor(lang.id));
 
@@ -141,16 +140,6 @@
         if (forCompiler !== undefined) return forCompiler;
     }
     return ceProps(property, defaultValue);
-=======
-var compilerPropsFunc = props.propsFor(language.toLowerCase());
-
-// If no option for the compiler ... use gcc's options (??)
-function compilerProps(property, defaultValue) {
-    // My kingdom for ccs... [see Matt's github page]
-    var forCompiler = compilerPropsFunc(property, undefined);
-    if (forCompiler !== undefined) return forCompiler;
-    return gccProps(property, defaultValue);
->>>>>>> 1b2628d7
 }
 
 // For every lang passed, get its corresponding compiler property
@@ -202,14 +191,9 @@
 
 const fileSources = loadSources();
 const clientOptionsHandler = new ClientOptionsHandler(fileSources);
-<<<<<<< HEAD
+const CompileHandler = require('./lib/handlers/compile').Handler;
 const compileHandler = new CompileHandler(ceProps, compilerPropsL);
-const ApiHandler = require('./lib/handlers/api').ApiHandler;
-=======
-const CompileHandler = require('./lib/handlers/compile').Handler;
-const compileHandler = new CompileHandler(gccProps, compilerProps);
 const ApiHandler = require('./lib/handlers/api').Handler;
->>>>>>> 1b2628d7
 const apiHandler = new ApiHandler(compileHandler);
 const SourceHandler = require('./lib/handlers/source').Handler;
 const sourceHandler = new SourceHandler(fileSources, staticHeaders);

--- conflicted
+++ resolved
@@ -547,7 +547,6 @@
 
                                     asmResult.tools = toolsPromise;
 
-<<<<<<< HEAD
                                     if (asmResult.code !== 0) {
                                         asmResult.asm = "<Compilation failed>";
                                         return asmResult;
@@ -568,41 +567,6 @@
                                         asmResult.hasIrOutput = true;
                                         asmResult.irOutput = irResult;
                                     }
-=======
-                    return compileToAsmPromise
-                        .then(results => {
-                            let optOutput;
-                            let result;
-                            if (results.length) {
-                                result = results[0];
-                                optOutput = results[1];
-                            } else {
-                                result = results;
-                            }
-                            if (result.hasOptOutput) {
-                                delete result.optPath;
-                                result.optOutput = optOutput;
-                            }
-                            return result;
-                        })
-                        .then(result => {
-                            if (doExecute) {
-                                executionPromise = this.handleExecution(key, executeParameters);
-                            } else {
-                                executionPromise = Promise.resolve(false);
-                            }
-                            return result;
-                        })
-                        .then(result => {
-                            const outputFilebase = "output";
-                            const outputFilename = this.getOutputFilename(result.dirPath, outputFilebase);
-                            const executableFilename = this.getExecutableFilename(result.dirPath, outputFilebase);
-
-                            const postToolsPromise = this.runToolsOfType(
-                                result.inputFilename, tools, "postcompilation",
-                                this.compiler.exe, outputFilename, options, filters, result.asm,
-                                executableFilename);
->>>>>>> 53e48836
 
                                     return this.checkOutputFileAndDoPostProcess(asmResult, outputFilename, filters);
                                 });
@@ -636,10 +600,12 @@
                             })
                             .then(result => {
                                 const outputFilename = this.getOutputFilename(result.dirPath, this.outputFilebase);
+                                const executableFilename = this.getExecutableFilename(result.dirPath, outputFilebase);
 
                                 const postToolsPromise = this.runToolsOfType(
                                     result.inputFilename, tools, "postcompilation",
                                     this.compiler.exe, outputFilename, options, filters, result.asm);
+                                    executableFilename);
 
                                 return Promise.all([Promise.all(postToolsPromise)]).then(([postToolsResult]) => {
                                     result.tools = _.union(result.tools, postToolsResult);

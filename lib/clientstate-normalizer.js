// Copyright (c) 2018, Compiler Explorer Authors
// All rights reserved.
//
// Redistribution and use in source and binary forms, with or without
// modification, are permitted provided that the following conditions are met:
//
//     * Redistributions of source code must retain the above copyright notice,
//       this list of conditions and the following disclaimer.
//     * Redistributions in binary form must reproduce the above copyright
//       notice, this list of conditions and the following disclaimer in the
//       documentation and/or other materials provided with the distribution.
//
// THIS SOFTWARE IS PROVIDED BY THE COPYRIGHT HOLDERS AND CONTRIBUTORS "AS IS"
// AND ANY EXPRESS OR IMPLIED WARRANTIES, INCLUDING, BUT NOT LIMITED TO, THE
// IMPLIED WARRANTIES OF MERCHANTABILITY AND FITNESS FOR A PARTICULAR PURPOSE
// ARE DISCLAIMED. IN NO EVENT SHALL THE COPYRIGHT HOLDER OR CONTRIBUTORS BE
// LIABLE FOR ANY DIRECT, INDIRECT, INCIDENTAL, SPECIAL, EXEMPLARY, OR
// CONSEQUENTIAL DAMAGES (INCLUDING, BUT NOT LIMITED TO, PROCUREMENT OF
// SUBSTITUTE GOODS OR SERVICES; LOSS OF USE, DATA, OR PROFITS; OR BUSINESS
// INTERRUPTION) HOWEVER CAUSED AND ON ANY THEORY OF LIABILITY, WHETHER IN
// CONTRACT, STRICT LIABILITY, OR TORT (INCLUDING NEGLIGENCE OR OTHERWISE) ,
// ARISING IN ANY WAY OUT OF THE USE OF THIS SOFTWARE, EVEN IF ADVISED OF THE
// POSSIBILITY OF SUCH DAMAGE.
"use strict";

let ClientState = require('./clientstate');

class ClientStateNormalizer {
    constructor() {
        this.normalized = new ClientState.State();
    }

    fromGoldenLayoutContent(content) {
        content.forEach((component) => {
            this.fromGoldenLayoutComponent(component);
        });
    }

    setFilterSettingsFromComponent(compiler, component) {
        compiler.filters.binary = component.componentState.filters.binary;
        compiler.filters.labels = component.componentState.filters.labels;
        compiler.filters.directives = component.componentState.filters.directives;
        compiler.filters.commentOnly = component.componentState.filters.commentOnly;
        compiler.filters.trim = component.componentState.filters.trim;
        compiler.filters.intel = component.componentState.filters.intel;
        compiler.filters.demangle = component.componentState.filters.demangle;
<<<<<<< HEAD
        compiler.filters.skipAsm = component.componentState.filters.skipAsm ? true : false;
=======
>>>>>>> 37e93d74
    }

    fromGoldenLayoutComponent(component) {
        if (component.componentName === "codeEditor") {
            const session = this.normalized.findOrCreateSession(component.componentState.id);
            session.language = component.componentState.lang;
            session.source = component.componentState.source;
        } else if (component.componentName === "compiler") {
            const session = this.normalized.findOrCreateSession(component.componentState.source);

            const compiler = new ClientState.Compiler();
            compiler.id = component.componentState.compiler;
            compiler.options = component.componentState.options;
            compiler.libs = component.componentState.libs;
            this.setFilterSettingsFromComponent(compiler, component);

            session.compilers.push(compiler);
        } else if (component.componentName === "executor") {
            const session = this.normalized.findOrCreateSession(component.componentState.source);

            const executor = new ClientState.Executor();
            executor.compiler.id = component.componentState.compiler;
            executor.compiler.options = component.componentState.options;
            executor.compiler.libs = component.componentState.libs;
            executor.compilerVisible = component.componentState.compilationPanelShown;
            executor.compilerOutputVisible = component.componentState.compilerOutShown;
            executor.arguments = component.componentState.execArgs;
            executor.argumentsVisible = component.componentState.argsPanelShown;
            executor.stdin = component.componentState.execStdin;
            executor.stdinVisible = component.componentState.stdinPanelShown;

            session.executors.push(executor);
        } else if (component.componentName === "ast") {
            const session = this.normalized.findOrCreateSession(component.componentState.editorid);
            const compiler = session.findOrCreateCompiler(component.componentState.id);

            compiler.specialoutputs.push("ast");
        } else if (component.componentName === "opt") {
            const session = this.normalized.findOrCreateSession(component.componentState.editorid);
            const compiler = session.findOrCreateCompiler(component.componentState.id);

            compiler.specialoutputs.push("opt");
        } else if (component.componentName === "cfg") {
            const session = this.normalized.findOrCreateSession(component.componentState.editorid);
            const compiler = session.findOrCreateCompiler(component.componentState.id);

            compiler.specialoutputs.push("cfg");
        } else if (component.componentName === "gccdump") {
            const session = this.normalized.findOrCreateSession(component.componentState._editorid);
            const compiler = session.findOrCreateCompiler(component.componentState._compilerid);

            compiler.specialoutputs.push("gccdump");
        } else if (component.componentName === "output") {
            const session = this.normalized.findOrCreateSession(component.componentState.editor);
            const compiler = session.findOrCreateCompiler(component.componentState.compiler);

            compiler.specialoutputs.push("compilerOutput");
        } else if (component.componentName === "conformance") {
            const session = this.normalized.findOrCreateSession(component.componentState.editorid);
            session.conformanceview = new ClientState.ConformanceView(component.componentState);
        } else if (component.componentName === "tool") {
            const session = this.normalized.findOrCreateSession(component.componentState.editor);
            const compiler = session.findOrCreateCompiler(component.componentState.compiler);

            compiler.tools.push({
                id: component.componentState.toolId,
                args: component.componentState.args
            });
        } else if (component.content) {
            this.fromGoldenLayoutContent(component.content);
        }
    }

    fromGoldenLayout(globj) {
        if (globj.content) {
            this.fromGoldenLayoutContent(globj.content);
        }
    }
}

class GoldenLayoutComponents {
    createSourceComponent(session, customSessionId) {
        return {
            type: "component",
            componentName: "codeEditor",
            componentState: {
                id: customSessionId ? customSessionId : session.id,
                source: session.source,
<<<<<<< HEAD
                lang: session.language,
=======
                lang: session.language
>>>>>>> 37e93d74
            },
            isClosable: true,
            reorderEnabled: true
        };
    }

    createAstComponent(session, compilerIndex, customSessionId) {
        return {
            type: "component",
            componentName: "ast",
            componentState: {
                id: compilerIndex,
                editorid: customSessionId ? customSessionId : session.id
            },
            isClosable: true,
            reorderEnabled: true
        };
    }

    createOptComponent(session, compilerIndex, customSessionId) {
        return {
            type: "component",
            componentName: "opt",
            componentState: {
                id: compilerIndex,
                editorid: customSessionId ? customSessionId : session.id
            },
            isClosable: true,
            reorderEnabled: true
        };
    }

    createCfgComponent(session, compilerIndex, customSessionId) {
        return {
            type: "component",
            componentName: "opt",
            componentState: {
                id: compilerIndex,
                editorid: customSessionId ? customSessionId : session.id,
                options: {
                    navigation: false,
                    physics: false
                }
            },
            isClosable: true,
            reorderEnabled: true
        };
    }

    createGccDumpComponent(session, compilerIndex, customSessionId) {
        return {
            type: "component",
            componentName: "gccdump",
            componentState: {
                _compilerid: compilerIndex,
                _editorid: customSessionId ? customSessionId : session.id
            },
            isClosable: true,
            reorderEnabled: true
        };
    }

    createCompilerOutComponent(session, compilerIndex, customSessionId) {
        return {
            type: "component",
            componentName: "output",
            componentState: {
                compiler: compilerIndex,
                editor: customSessionId ? customSessionId : session.id,
                wrap: false,
                fontScale: 14
            },
            isClosable: true,
            reorderEnabled: true
        };
    }

    createToolComponent(session, compilerIndex, toolId, args, customSessionId) {
        return {
            type: "component",
            componentName: "tool",
            componentState: {
                editor: customSessionId ? customSessionId : session.id,
                compiler: compilerIndex,
                toolId: toolId,
                args: args
            },
            isClosable: true,
            reorderEnabled: true
        };
    }

    createConformanceViewComponent(session, conformanceview, customSessionId) {
        return {
            type: "component",
            componentName: "conformance",
            componentState: {
                editorid: customSessionId ? customSessionId : session.id,
                langId: session.language,
                compilers: [],
                libs: conformanceview.libs
            },
            isClosable: true,
            reorderEnabled: true
        };
    }

    createCompilerComponent(session, compiler, customSessionId) {
        return {
            type: "component",
            componentName: "compiler",
            componentState: {
                compiler: compiler.id,
                source: customSessionId ? customSessionId : session.id,
                options: compiler.options,
                filters: {
                    binary: compiler.filters.binary,
                    execute: compiler.filters.execute,
                    labels: compiler.filters.labels,
                    directives: compiler.filters.directives,
                    commentOnly: compiler.filters.commentOnly,
                    trim: compiler.filters.trim,
                    intel: compiler.filters.intel,
<<<<<<< HEAD
                    demangle: compiler.filters.demangle,
                    skipAsm: compiler.filters.skipAsm ? true : false
=======
                    demangle: compiler.filters.demangle
>>>>>>> 37e93d74
                },
                libs: compiler.libs,
                lang: session.language
            },
            isClosable: true,
            reorderEnabled: true
        };
    }

    createExecutorComponent(session, executor, customSessionId) {
        return {
            type: "component",
            componentName: "executor",
            componentState: {
                compiler: executor.compiler.id,
                source: customSessionId ? customSessionId : session.id,
                options: executor.compiler.options,
                execArgs: executor.arguments,
                execStdin: executor.stdin,
                libs: executor.compiler.libs,
                lang: session.language,
                compilationPanelShown: executor.compilerVisible,
                compilerOutShown: executor.compilerOutputVisible,
                argsPanelShown: executor.argumentsVisible,
                stdinPanelShown: executor.stdinVisible
            },
            isClosable: true,
            reorderEnabled: true
        };
    }

    createDiffComponent(left, right) {
        return {
            type: "component",
            componentName: "diff",
            componentState:
            {
                lhs: left,
                rhs: right,
                lhsdifftype: 0,
                rhsdifftype: 0,
                fontScale: 14
            }
        };
    }

    createSpecialOutputComponent(viewtype, session, idxCompiler, customSessionId) {
        let component = null;
        if (viewtype === "ast") {
            component = this.createAstComponent(session, idxCompiler + 1, customSessionId);
        } else if (viewtype === "opt") {
            component = this.createOptComponent(session, idxCompiler + 1, customSessionId);
        } else if (viewtype === "cfg") {
            component = this.createCfgComponent(session, idxCompiler + 1, customSessionId);
        } else if (viewtype === "gccdump") {
            component = this.createGccDumpComponent(session, idxCompiler + 1, customSessionId);
        } else if (viewtype === "compilerOutput") {
            component = this.createCompilerOutComponent(session, idxCompiler + 1, customSessionId);
        }

        return component;
    }
}

class ClientStateGoldenifier extends GoldenLayoutComponents {
    constructor() {
        super();
        this.golden = {};
    }

    newStackWithOneComponent(width, component) {
        return {
            type: "stack",
            width: width,
            content: [component]
        };
    }

    newSourceStackFromSession(session, width) {
        return this.newStackWithOneComponent(width,
            this.createSourceComponent(session)
        );
    }

    newAstStackFromCompiler(session, compilerIndex, width) {
        return this.newStackWithOneComponent(width,
            this.createAstComponent(session, compilerIndex)
        );
    }

    newOptStackFromCompiler(session, compilerIndex, width) {
        return this.newStackWithOneComponent(width,
            this.createOptComponent(session, compilerIndex)
        );
    }

    newCfgStackFromCompiler(session, compilerIndex, width) {
        return this.newStackWithOneComponent(width,
            this.createCfgComponent(session, compilerIndex)
        );
    }

    newGccDumpStackFromCompiler(session, compilerIndex, width) {
        return this.newStackWithOneComponent(width,
            this.createGccDumpComponent(session, compilerIndex)
        );
    }

    newCompilerOutStackFromCompiler(session, compilerIndex, width) {
        return this.newStackWithOneComponent(width,
            this.createCompilerOutComponent(session, compilerIndex)
        );
    }

    newToolStackFromCompiler(session, compilerIndex, toolId, args, width) {
        return this.newStackWithOneComponent(width,
            this.createToolComponent(session, compilerIndex, toolId, args)
        );
    }

    newConformanceViewStack(session, width, conformanceview) {
        const stack = this.newStackWithOneComponent(width,
            this.createConformanceViewComponent(session, conformanceview)
        );

        conformanceview.compilers.forEach((compiler) => {
            const compjson = {
                compilerId: compiler.id,
                options: compiler.options
            };

            stack.content[0].componentState.compilers.push(compjson);
        });

        return stack;
    }

    newCompilerStackFromSession(session, compiler, width) {
        return this.newStackWithOneComponent(width,
            this.createCompilerComponent(session, compiler)
        );
    }

    newExecutorStackFromSession(session, executor, width) {
        return this.newStackWithOneComponent(width,
            this.createExecutorComponent(session, executor)
        );
    }

    createSourceContentArray(state, left, right) {
        if (left.session === right.session) {
            return [this.createPresentationModeComponents(state.sessions[left.session], 1, 100)];
        } else {
            return [
                this.createPresentationModeComponents(state.sessions[left.session], 1),
                this.createPresentationModeComponents(state.sessions[right.session], 2)
            ];
        }
    }

    getPresentationModeEmptyLayout() {
        return {
            settings: {
                hasHeaders: true,
                constrainDragToContainer: false,
                reorderEnabled: true,
                selectionEnabled: false,
                popoutWholeStack: false,
                blockedPopoutsThrowError: true,
                closePopoutsOnUnload: true,
                showPopoutIcon: false,
                showMaximiseIcon: true,
                showCloseIcon: false,
                responsiveMode: "onload",
                tabOverlapAllowance: 0,
                reorderOnTabMenuClick: true,
                tabControlOffset: 10
            },
            dimensions:
            {
                borderWidth: 5,
                borderGrabWidth: 15,
                minItemHeight: 10,
                minItemWidth: 10,
                headerHeight: 20,
                dragProxyWidth: 300,
                dragProxyHeight: 200
            },
            labels:
            {
                close: "close",
                maximise: "maximise",
                minimise: "minimise",
                popout: "open in new window",
                popin: "pop in",
                tabDropdown: "additional tabs"
            },
            content: [
                {
                    type: "column",
                    content: []
                }
            ]
        };
    }

    getPresentationModeLayoutForSource(state, left) {
        const gl = this.getPresentationModeEmptyLayout();
        gl.content[0].content = [
            {
                type: "column",
                width: 100,
                content: this.createSourceContentArray(state, left, left)
            }];

        return gl;
    }

    getPresentationModeLayoutForComparisonSlide(state, left, right) {
        const gl = this.getPresentationModeEmptyLayout();
        gl.content[0].content = [
            {
                type: "row",
                height: 50,
                content: this.createSourceContentArray(state, left, right)
            },
            {
                type: "row",
                height: 50,
                content: [
                    {
                        type: "stack",
                        width: 100,
                        content: [
                            this.createDiffComponent(left.compiler + 1, right.compiler + 1)
                        ]
                    }
                ]
            }
        ];

        return gl;
    }

    createPresentationModeComponents(session, customSessionId, customWidth) {
        const stack = {
            type: "stack",
            width: customWidth ? customWidth : 50,
            activeItemIndex: 0,
            content: [
                this.createSourceComponent(session, customSessionId)
            ]
        };

        for (let idxCompiler = 0; idxCompiler < session.compilers.length; idxCompiler++) {
            const compiler = session.compilers[idxCompiler];
            stack.content.push(
                this.createCompilerComponent(session, compiler, customSessionId)
            );

            compiler.specialoutputs.forEach((viewtype) => {
                stack.content.push(
                    this.createSpecialOutputComponent(viewtype, session, idxCompiler, customSessionId)
                );
            });

            compiler.tools.forEach((tool) => {
                stack.content.push(
                    this.createToolComponent(session, idxCompiler + 1, tool.id, tool.args, customSessionId)
                );
            });
        }

        for (let idxExecutor = 0; idxExecutor < session.executors.length; idxExecutor++) {
            stack.content.push(
                this.createExecutorComponent(session, session.executors[idxExecutor], customSessionId)
            );
        }

        return stack;
    }

    generatePresentationModeMobileViewerSlides(state) {
        const slides = [];

        for (var idxSession = 0; idxSession < state.sessions.length; idxSession++) {
            const gl = this.getPresentationModeLayoutForSource(state, {
                session: idxSession,
                compiler: 0
            });
            slides.push(gl);
        }

        return slides;
    }

    fromClientState(state) {
        this.golden = {
            settings: {
                hasHeaders: true,
                constrainDragToContainer: false,
                reorderEnabled: true,
                selectionEnabled: false,
                popoutWholeStack: false,
                blockedPopoutsThrowError: true,
                closePopoutsOnUnload: true,
                showPopoutIcon: false,
                showMaximiseIcon: true,
                showCloseIcon: true,
                responsiveMode: "onload",
                tabOverlapAllowance: 0,
                reorderOnTabMenuClick: true,
                tabControlOffset: 10
            },
            dimensions: {
                borderWidth: 5,
                borderGrabWidth: 15,
                minItemHeight: 10,
                minItemWidth: 10,
                headerHeight: 20,
                dragProxyWidth: 300,
                dragProxyHeight: 200
            },
            labels: {
                close: "close",
                maximise: "maximise",
                minimise: "minimise",
                popout: "open in new window",
                popin: "pop in",
                tabDropdown: "additional tabs"
            },
            content: [
                {
                    type: "row",
                    content: [
                    ]
                }
            ]
        };

        if (state.sessions.length > 1) {
            const sessionWidth = 100.0 / state.sessions.length;

            for (let idxSession = 0; idxSession < state.sessions.length; idxSession++) {
                const session = state.sessions[idxSession];

                this.golden.content[0].content[idxSession] = {
                    type: "column",
                    isClosable: true,
                    reorderEnabled: true,
                    width: sessionWidth,
                    content: [
                        {
                            type: "row",
                            content: [
                            ]
                        },
                        {
                            type: "row",
                            content: [
                            ]
                        }
                    ]
                };

                let stack = this.newSourceStackFromSession(session, 100.0);
                this.golden.content[0].content[idxSession].content[0].content.push(stack);

                const compilerWidth = 100.0 /
                    (1 + session.compilers.length + session.executors.length +
                        session.countNumberOfSpecialOutputsAndTools());

                if (session.conformanceview) {
                    const stack = this.newConformanceViewStack(session, compilerWidth, session.conformanceview);
                    this.golden.content[0].content[idxSession].content[1].content.push(stack);
                }

                for (let idxCompiler = 0; idxCompiler < session.compilers.length; idxCompiler++) {
                    const compiler = session.compilers[idxCompiler];
                    let stack = this.newCompilerStackFromSession(session, compiler, compilerWidth);
                    this.golden.content[0].content[idxSession].content[1].content.push(stack);

                    compiler.specialoutputs.forEach((viewtype) => {
                        let stack = this.newStackWithOneComponent(compilerWidth,
                            this.createSpecialOutputComponent(viewtype, session, idxCompiler));

                        if (stack) {
                            this.golden.content[0].content[idxSession].content[1].content.push(stack);
                        }
                    });

                    compiler.tools.forEach((tool) => {
                        let stack = this.newToolStackFromCompiler(session, idxCompiler + 1,
                            tool.id, tool.args, compilerWidth);
                        this.golden.content[0].content[idxSession].content[1].content.push(stack);
                    });
                }

                for (let idxExecutor = 0; idxExecutor < session.executors.length; idxExecutor++) {
                    const executor = session.executors[idxExecutor];
                    let stack = this.newExecutorStackFromSession(session, executor, compilerWidth);
                    this.golden.content[0].content[idxSession].content[1].content.push(stack);
                }
            }
        } else if (state.sessions.length === 1) {
            const session = state.sessions[0];
            this.golden.content[0] = {
                type: "row",
                content: [
                ]
            };

            const width = 100.0 / (1 + session.compilers.length + session.executors.length +
                session.countNumberOfSpecialOutputsAndTools());
            this.golden.content[0].content.push(this.newSourceStackFromSession(session, width));

            if (session.conformanceview) {
                const stack = this.newConformanceViewStack(session, width, session.conformanceview);
                this.golden.content[0].content.push(stack);
            }

            for (let idxCompiler = 0; idxCompiler < session.compilers.length; idxCompiler++) {
                const compiler = session.compilers[idxCompiler];
                let stack = this.newCompilerStackFromSession(session, compiler, width);
                this.golden.content[0].content.push(stack);

                compiler.specialoutputs.forEach((viewtype) => {
                    let stack = this.newStackWithOneComponent(width,
                        this.createSpecialOutputComponent(viewtype, session, idxCompiler));

                    if (stack) {
                        this.golden.content[0].content.push(stack);
                    }
                });

                compiler.tools.forEach((tool) => {
                    let stack = this.newToolStackFromCompiler(session, compiler, idxCompiler + 1,
                        tool.id, tool.args, width);
                    this.golden.content[0].content.push(stack);
                });
            }

            session.executors.forEach((executor) => {
                let stack = this.newExecutorStackFromSession(session, executor, width);
                this.golden.content[0].content.push(stack);
            });
        }
    }
}

module.exports = {
    ClientStateNormalizer: ClientStateNormalizer,
    ClientStateGoldenifier: ClientStateGoldenifier
};<|MERGE_RESOLUTION|>--- conflicted
+++ resolved
@@ -44,10 +44,6 @@
         compiler.filters.trim = component.componentState.filters.trim;
         compiler.filters.intel = component.componentState.filters.intel;
         compiler.filters.demangle = component.componentState.filters.demangle;
-<<<<<<< HEAD
-        compiler.filters.skipAsm = component.componentState.filters.skipAsm ? true : false;
-=======
->>>>>>> 37e93d74
     }
 
     fromGoldenLayoutComponent(component) {
@@ -136,11 +132,7 @@
             componentState: {
                 id: customSessionId ? customSessionId : session.id,
                 source: session.source,
-<<<<<<< HEAD
-                lang: session.language,
-=======
                 lang: session.language
->>>>>>> 37e93d74
             },
             isClosable: true,
             reorderEnabled: true
@@ -264,12 +256,7 @@
                     commentOnly: compiler.filters.commentOnly,
                     trim: compiler.filters.trim,
                     intel: compiler.filters.intel,
-<<<<<<< HEAD
-                    demangle: compiler.filters.demangle,
-                    skipAsm: compiler.filters.skipAsm ? true : false
-=======
                     demangle: compiler.filters.demangle
->>>>>>> 37e93d74
                 },
                 libs: compiler.libs,
                 lang: session.language

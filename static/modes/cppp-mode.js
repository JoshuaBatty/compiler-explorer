// Copyright (c) 2017, Rubén Rincón
// All rights reserved.
//
// Redistribution and use in source and binary forms, with or without
// modification, are permitted provided that the following conditions are met:
//
//     * Redistributions of source code must retain the above copyright notice,
//       this list of conditions and the following disclaimer.
//     * Redistributions in binary form must reproduce the above copyright
//       notice, this list of conditions and the following disclaimer in the
//       documentation and/or other materials provided with the distribution.
//
// THIS SOFTWARE IS PROVIDED BY THE COPYRIGHT HOLDERS AND CONTRIBUTORS "AS IS"
// AND ANY EXPRESS OR IMPLIED WARRANTIES, INCLUDING, BUT NOT LIMITED TO, THE
// IMPLIED WARRANTIES OF MERCHANTABILITY AND FITNESS FOR A PARTICULAR PURPOSE
// ARE DISCLAIMED. IN NO EVENT SHALL THE COPYRIGHT HOLDER OR CONTRIBUTORS BE
// LIABLE FOR ANY DIRECT, INDIRECT, INCIDENTAL, SPECIAL, EXEMPLARY, OR
// CONSEQUENTIAL DAMAGES (INCLUDING, BUT NOT LIMITED TO, PROCUREMENT OF
// SUBSTITUTE GOODS OR SERVICES; LOSS OF USE, DATA, OR PROFITS; OR BUSINESS
// INTERRUPTION) HOWEVER CAUSED AND ON ANY THEORY OF LIABILITY, WHETHER IN
// CONTRACT, STRICT LIABILITY, OR TORT (INCLUDING NEGLIGENCE OR OTHERWISE)
// ARISING IN ANY WAY OUT OF THE USE OF THIS SOFTWARE, EVEN IF ADVISED OF THE
// POSSIBILITY OF SUCH DAMAGE.
'use strict';
var $ = require('jquery');
<<<<<<< HEAD
var cpp = require('vs/basic-languages/cpp/cpp');
=======
var monaco = require('monaco-editor');
var cpp = require('monaco-editor/esm/vs/basic-languages/cpp/cpp');
>>>>>>> e18bf5f5

// We need to create a new definition for cpp so we can remove invalid keywords

function definition() {
    var cppp = $.extend(true, {}, cpp.language); // deep copy

    function removeKeyword(keyword) {
        var index = cppp.keywords.indexOf(keyword);
        if (index > -1) {
            cppp.keywords.splice(index, 1);
        }
    }

    function removeKeywords(keywords) {
        for (var i = 0; i < keywords.length; ++i) {
            removeKeyword(keywords[i]);
        }
    }

    function addKeywords(keywords) {
        // (Ruben) Done one by one as if you just push them all, Monaco complains that they're not strings, but as
        // far as I can tell, they indeed are all strings. This somehow fixes it. If you know how to fix it, plz go
        for (var i = 0; i < keywords.length; ++i) {
            cppp.keywords.push(keywords[i]);
        }
    }

    // We remove everything that's not an identifier, underscore reserved name and not an official C++ keyword...
    // Regarding #617, final is a identifier with special meaning, not a fully qualified keyword
    removeKeywords(["abstract", "amp", "array", "cpu", "delegate", "each", "event", "finally", "gcnew",
        "generic", "in", "initonly", "interface", "interior_ptr", "internal", "literal", "partial", "pascal",
        "pin_ptr", "property", "ref", "restrict", "safe_cast", "sealed", "title_static", "where"]);

    addKeywords(["alignas", "alignof", "and", "and_eq", "asm", "bitand", "bitor", "char8_t", "char16_t",
        "char32_t", "compl", "concept", "consteval", "constinit", "co_await", "co_return", "co_yield", "not", "not_eq",
        "or", "or_eq", "requires", "xor", "xor_eq"]);

    // #880, patch annotations to handle [ [ something ] ]
    function patchAnnotation(root) {
        for (var i = 0; i < root.length; ++i) {
            if (root[i][1] === 'annotation') {
                root[i][0] = /\[\s*\[[^\]]*]\s*]/;
            }
        }
    }

    patchAnnotation(cppp.tokenizer.root);

    return cppp;
}

var def = definition();

monaco.languages.register({id: 'cppp'});
monaco.languages.setLanguageConfiguration('cppp', cpp.conf);
monaco.languages.setMonarchTokensProvider('cppp', def);

module.exports = def;<|MERGE_RESOLUTION|>--- conflicted
+++ resolved
@@ -23,12 +23,8 @@
 // POSSIBILITY OF SUCH DAMAGE.
 'use strict';
 var $ = require('jquery');
-<<<<<<< HEAD
-var cpp = require('vs/basic-languages/cpp/cpp');
-=======
 var monaco = require('monaco-editor');
 var cpp = require('monaco-editor/esm/vs/basic-languages/cpp/cpp');
->>>>>>> e18bf5f5
 
 // We need to create a new definition for cpp so we can remove invalid keywords
 

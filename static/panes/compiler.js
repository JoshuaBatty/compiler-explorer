// Copyright (c) 2012, Matt Godbolt
// All rights reserved.
//
// Redistribution and use in source and binary forms, with or without
// modification, are permitted provided that the following conditions are met:
//
//     * Redistributions of source code must retain the above copyright notice,
//       this list of conditions and the following disclaimer.
//     * Redistributions in binary form must reproduce the above copyright
//       notice, this list of conditions and the following disclaimer in the
//       documentation and/or other materials provided with the distribution.
//
// THIS SOFTWARE IS PROVIDED BY THE COPYRIGHT HOLDERS AND CONTRIBUTORS "AS IS"
// AND ANY EXPRESS OR IMPLIED WARRANTIES, INCLUDING, BUT NOT LIMITED TO, THE
// IMPLIED WARRANTIES OF MERCHANTABILITY AND FITNESS FOR A PARTICULAR PURPOSE
// ARE DISCLAIMED. IN NO EVENT SHALL THE COPYRIGHT HOLDER OR CONTRIBUTORS BE
// LIABLE FOR ANY DIRECT, INDIRECT, INCIDENTAL, SPECIAL, EXEMPLARY, OR
// CONSEQUENTIAL DAMAGES (INCLUDING, BUT NOT LIMITED TO, PROCUREMENT OF
// SUBSTITUTE GOODS OR SERVICES; LOSS OF USE, DATA, OR PROFITS; OR BUSINESS
// INTERRUPTION) HOWEVER CAUSED AND ON ANY THEORY OF LIABILITY, WHETHER IN
// CONTRACT, STRICT LIABILITY, OR TORT (INCLUDING NEGLIGENCE OR OTHERWISE)
// ARISING IN ANY WAY OUT OF THE USE OF THIS SOFTWARE, EVEN IF ADVISED OF THE
// POSSIBILITY OF SUCH DAMAGE.

'use strict';
var $ = require('jquery');
var _ = require('underscore');
var ga = require('../analytics');
var colour = require('../colour');
var Toggles = require('../toggles');
var FontScale = require('../fontscale');
var Promise = require('es6-promise').Promise;
var Components = require('../components');
var LruCache = require('lru-cache');
var options = require('../options');
var monaco = require('monaco-editor');
var Alert = require('../alert');
var bigInt = require('big-integer');
var local = require('../local');
var Libraries = require('../libs-widget');
require('../modes/asm-mode');
require('../modes/ptx-mode');

require('selectize');

var OpcodeCache = new LruCache({
    max: 64 * 1024,
    length: function (n) {
        return JSON.stringify(n).length;
    }
});

function patchOldFilters(filters) {
    if (filters === undefined) return undefined;
    // Filters are of the form {filter: true|false¸ ...}. In older versions, we used
    // to suppress the {filter:false} form. This means we can't distinguish between
    // "filter not on" and "filter not present". In the latter case we want to default
    // the filter. In the former case we want the filter off. Filters now don't suppress
    // but there are plenty of permalinks out there with no filters set at all. Here
    // we manually set any missing filters to 'false' to recover the old behaviour of
    // "if it's not here, it's off".
    _.each(['binary', 'labels', 'directives', 'commentOnly', 'trim', 'intel'], function (oldFilter) {
        if (filters[oldFilter] === undefined) filters[oldFilter] = false;
    });
    return filters;
}

var languages = options.languages;

function Compiler(hub, container, state) {
    this.container = container;
    this.hub = hub;
    this.eventHub = hub.createEventHub();
    this.compilerService = hub.compilerService;
    this.domRoot = container.getElement();
    this.domRoot.html($('#compiler').html());
    this.id = state.id || hub.nextCompilerId();
    this.sourceEditorId = state.source || 1;
    this.settings = JSON.parse(local.get('settings', '{}'));
    this.originalCompilerId = state.compiler;
    this.initLangAndCompiler(state);
    this.infoByLang = {};
    this.deferCompiles = hub.deferred;
    this.needsCompile = false;
    this.options = state.options || options.compileOptions[this.currentLangId];
    this.source = '';
    this.assembly = [];
    this.colours = [];
    this.lastResult = {};
    this.pendingRequestSentAt = 0;
    this.nextRequest = null;
    this.optViewOpen = false;
    this.cfgViewOpen = false;
    this.wantOptInfo = state.wantOptInfo;
    this.decorations = {};
    this.prevDecorations = [];
    this.alertSystem = new Alert();
    this.alertSystem.prefixMessage = "Compiler #" + this.id + ": ";

    this.linkedFadeTimeoutId = -1;
    this.toolsMenu = null;

    this.initButtons(state);

    this.outputEditor = monaco.editor.create(this.monacoPlaceholder[0], {
        scrollBeyondLastLine: false,
        readOnly: true,
        language: languages[this.currentLangId].monacoDisassembly || 'asm',
        fontFamily: this.settings.editorsFFont,
        glyphMargin: !options.embedded,
        fixedOverflowWidgets: true,
        minimap: {
            maxColumn: 80
        },
        lineNumbersMinChars: options.embedded ? 1 : 5,
        renderIndentGuides: false
    });

    this.codeLensProvider = null;
    this.fontScale = new FontScale(this.domRoot, state, this.outputEditor);

    this.compilerPicker.selectize({
        sortField: this.compilerService.getSelectizerOrder(),
        valueField: 'id',
        labelField: 'name',
        searchField: ['name'],
        optgroupField: 'group',
        optgroups: this.compilerService.getGroupsInUse(this.currentLangId),
        lockOptgroupOrder: true,
        options: _.map(this.getCurrentLangCompilers(), _.identity),
        items: this.compiler ? [this.compiler.id] : [],
        dropdownParent: 'body',
        closeAfterSelect: true
    }).on('change', _.bind(function (e) {
        var val = $(e.target).val();
        if (val) {
            ga.proxy('send', {
                hitType: 'event',
                eventCategory: 'SelectCompiler',
                eventAction: val
            });
            this.onCompilerChange(val);
        }
    }, this));

    this.compilerSelectizer = this.compilerPicker[0].selectize;

    this.initLibraries(state);

    this.initEditorActions();

    this.initCallbacks();
    // Handle initial settings
    this.onSettingsChange(this.settings);
    this.sendCompiler();
    this.updateCompilerInfo();
    this.updateButtons();
    this.saveState();
    ga.proxy('send', {
        hitType: 'event',
        eventCategory: 'OpenViewPane',
        eventAction: 'Compiler'
    });
}

Compiler.prototype.initLangAndCompiler = function (state) {
    var langId = state.lang;
    var compilerId = state.compiler;
    var result = this.compilerService.processFromLangAndCompiler(langId, compilerId);
    this.compiler = result.compiler;
    this.currentLangId = result.langId;
};

Compiler.prototype.close = function () {
    this.eventHub.unsubscribe();
    this.eventHub.emit('compilerClose', this.id);
    this.outputEditor.dispose();
};

Compiler.prototype.initPanerButtons = function () {
    var outputConfig = _.bind(function () {
        return Components.getOutput(this.id, this.sourceEditorId);
    }, this);

    this.container.layoutManager.createDragSource(this.outputBtn, outputConfig);
    this.outputBtn.click(_.bind(function () {
        var insertPoint = this.hub.findParentRowOrColumn(this.container) ||
            this.container.layoutManager.root.contentItems[0];
        insertPoint.addChild(outputConfig);
    }, this));

    var cloneComponent = _.bind(function () {
        return {
            type: 'component',
            componentName: 'compiler',
            componentState: this.currentState()
        };
    }, this);
    var createOptView = _.bind(function () {
        return Components.getOptViewWith(this.id, this.source, this.lastResult.optOutput, this.getCompilerName(),
            this.sourceEditorId);
    }, this);

    var createAstView = _.bind(function () {
        return Components.getAstViewWith(this.id, this.source, this.lastResult.astOutput, this.getCompilerName(),
            this.sourceEditorId);
    }, this);

    var createIrView = _.bind(function () {
        return Components.getIrViewWith(this.id, this.source, this.lastResult.irOutput, this.getCompilerName(),
            this.sourceEditorId);
    }, this);

    var createGccDumpView = _.bind(function () {
        return Components.getGccDumpViewWith(this.id, this.getCompilerName(), this.sourceEditorId,
            this.lastResult.gccDumpOutput);
    }, this);

    var createCfgView = _.bind(function () {
        return Components.getCfgViewWith(this.id, this.sourceEditorId);
    }, this);

    var panerDropdown = this.domRoot.find('.pane-dropdown');
    var togglePannerAdder = function () {
        panerDropdown.dropdown('toggle');
    };

    this.container.layoutManager
        .createDragSource(this.domRoot.find('.btn.add-compiler'), cloneComponent)
        ._dragListener.on('dragStart', togglePannerAdder);

    this.domRoot.find('.btn.add-compiler').click(_.bind(function () {
        var insertPoint = this.hub.findParentRowOrColumn(this.container) ||
            this.container.layoutManager.root.contentItems[0];
        insertPoint.addChild(cloneComponent);
    }, this));

    this.container.layoutManager
        .createDragSource(this.optButton, createOptView)
        ._dragListener.on('dragStart', togglePannerAdder);

    this.optButton.click(_.bind(function () {
        var insertPoint = this.hub.findParentRowOrColumn(this.container) ||
            this.container.layoutManager.root.contentItems[0];
        insertPoint.addChild(createOptView);
    }, this));

    this.container.layoutManager
        .createDragSource(this.astButton, createAstView)
        ._dragListener.on('dragStart', togglePannerAdder);

    this.astButton.click(_.bind(function () {
        var insertPoint = this.hub.findParentRowOrColumn(this.container) ||
            this.container.layoutManager.root.contentItems[0];
        insertPoint.addChild(createAstView);
    }, this));

    this.container.layoutManager
        .createDragSource(this.irButton, createIrView)
        ._dragListener.on('dragStart', togglePannerAdder);

    this.irButton.click(_.bind(function () {
        var insertPoint = this.hub.findParentRowOrColumn(this.container) ||
            this.container.layoutManager.root.contentItems[0];
        insertPoint.addChild(createIrView);
    }, this));

    this.container.layoutManager
        .createDragSource(this.gccDumpButton, createGccDumpView)
        ._dragListener.on('dragStart', togglePannerAdder);

    this.gccDumpButton.click(_.bind(function () {
        var insertPoint = this.hub.findParentRowOrColumn(this.container) ||
            this.container.layoutManager.root.contentItems[0];
        insertPoint.addChild(createGccDumpView);
    }, this));

    this.container.layoutManager
        .createDragSource(this.cfgButton, createCfgView)
        ._dragListener.on('dragStart', togglePannerAdder);

    this.cfgButton.click(_.bind(function () {
        var insertPoint = this.hub.findParentRowOrColumn(this.container) ||
            this.container.layoutManager.root.contentItems[0];
        insertPoint.addChild(createCfgView);
    }, this));

    this.initToolButtons(togglePannerAdder);
};

Compiler.prototype.undefer = function () {
    this.deferCompiles = false;
    if (this.needsCompile) {
        this.compile();
    }
};

Compiler.prototype.updateAndCalcTopBarHeight = function () {
    // If we save vertical space by hiding stuff that's OK to hide
    // when thin, then hide that stuff.
    this.hideable.show();
    var topBarHeightMax = this.topBar.outerHeight(true);
    this.hideable.hide();
    var topBarHeightMin = this.topBar.outerHeight(true);
    var topBarHeight = topBarHeightMin;
    if (topBarHeightMin === topBarHeightMax) {
        this.hideable.show();
    }

    return topBarHeight;
};

Compiler.prototype.resize = function () {
    var topBarHeight = this.updateAndCalcTopBarHeight();
    var bottomBarHeight = this.bottomBar.outerHeight(true);
    this.outputEditor.layout({
        width: this.domRoot.width(),
        height: this.domRoot.height() - topBarHeight - bottomBarHeight
    });
};

Compiler.prototype.initEditorActions = function () {
    this.outputEditor.addAction({
        id: 'viewsource',
        label: 'Scroll to source',
        keybindings: [monaco.KeyMod.CtrlCmd | monaco.KeyCode.F10],
        keybindingContext: null,
        contextMenuGroupId: 'navigation',
        contextMenuOrder: 1.5,
        run: _.bind(function (ed) {
            var desiredLine = ed.getPosition().lineNumber - 1;
            var source = this.assembly[desiredLine].source;
            if (source !== null && source.file === null) {
                // a null file means it was the user's source
                this.eventHub.emit('editorLinkLine', this.sourceEditorId, source.line, -1, true);
            }
        }, this)
    });

    this.outputEditor.addAction({
        id: 'viewasmdoc',
        label: 'View x86-64 opcode doc',
        keybindings: [monaco.KeyMod.CtrlCmd | monaco.KeyCode.F8],
        keybindingContext: null,
        contextMenuGroupId: 'help',
        contextMenuOrder: 1.5,
        run: _.bind(this.onAsmToolTip, this)
    });

    this.outputEditor.addAction({
        id: 'toggleColourisation',
        label: 'Toggle colourisation',
        keybindings: [monaco.KeyMod.CtrlCmd | monaco.KeyMod.Shift | monaco.KeyCode.F1],
        keybindingContext: null,
        run: _.bind(function () {
            this.eventHub.emit('modifySettings', {
                colouriseAsm: !this.settings.colouriseAsm
            });
        }, this)
    });

};

// Gets the filters that will actually be used (accounting for issues with binary
// mode etc).
Compiler.prototype.getEffectiveFilters = function () {
    if (!this.compiler) return {};
    var filters = this.filters.get();
    if (filters.binary && !this.compiler.supportsBinary) {
        delete filters.binary;
    }
    if (filters.execute && !this.compiler.supportsExecute) {
        delete filters.execute;
    }
    if (filters.libraryCode && !this.compiler.supportsLibraryCodeFilter) {
        delete filters.libraryCode;
    }
    _.each(this.compiler.disabledFilters, function (filter) {
        if (filters[filter]) {
            delete filters[filter];
        }
    });
    return filters;
};

Compiler.prototype.findTools = function (content, tools) {
    if (content.componentName === "tool") {
        if (
            (content.componentState.editor === this.sourceEditorId) &&
            (content.componentState.compiler === this.id)) {
            tools.push({
                id: content.componentState.toolId,
                args: content.componentState.args,
                stdin: content.componentState.stdin
            });
        }
    } else if (content.content) {
        _.each(content.content, function (subcontent) {
            tools = this.findTools(subcontent, tools);
        }, this);
    }

    return tools;
};

Compiler.prototype.getActiveTools = function (newToolSettings) {
    if (!this.compiler) return {};

    var tools = [];
    if (newToolSettings) {
        tools.push({
            id: newToolSettings.toolId,
            args: newToolSettings.args,
            stdin: newToolSettings.stdin
        });
    }

    if (this.container.layoutManager.isInitialised) {
        var config = this.container.layoutManager.toConfig();
        return this.findTools(config, tools);
    } else {
        return tools;
    }
};

Compiler.prototype.isToolActive = function (activetools, toolId) {
    return _.find(activetools, function (tool) {
        return tool.id === toolId;
    });
};

Compiler.prototype.compile = function (bypassCache, newTools) {
    if (this.deferCompiles) {
        this.needsCompile = true;
        return;
    }
    this.needsCompile = false;
    this.compileTimeLabel.text(' - Compiling...');
    var options = {
        userArguments: this.options,
        compilerOptions: {
            produceAst: this.astViewOpen,
            produceGccDump: {
                opened: this.gccDumpViewOpen,
                pass: this.gccDumpPassSelected,
                treeDump: this.treeDumpEnabled,
                rtlDump: this.rtlDumpEnabled
            },
            produceOptInfo: this.wantOptInfo,
            produceCfg: this.cfgViewOpen,
            produceIr: this.irViewOpen
        },
        filters: this.getEffectiveFilters(),
        tools: this.getActiveTools(newTools),
        libraries: []
    };

    _.each(this.libsWidget.getLibsInUse(), function (item) {
        options.libraries.push({
            id: item.libId,
            version: item.versionId
        });
    });

    this.compilerService.expand(this.source).then(_.bind(function (expanded) {
        var request = {
            source: expanded || '',
            compiler: this.compiler ? this.compiler.id : '',
            options: options,
            lang: this.currentLangId
        };
        if (bypassCache) request.bypassCache = true;
        if (!this.compiler) {
            this.onCompileResponse(request, errorResult('<Please select a compiler>'), false);
        } else {
            this.sendCompile(request);
        }
    }, this));
};

Compiler.prototype.sendCompile = function (request) {
    var onCompilerResponse = _.bind(this.onCompileResponse, this);

    if (this.pendingRequestSentAt) {
        // If we have a request pending, then just store this request to do once the
        // previous request completes.
        this.nextRequest = request;
        return;
    }
    this.eventHub.emit('compiling', this.id, this.compiler);
    // Display the spinner
    this.handleCompilationStatus({code: 4});
    this.pendingRequestSentAt = Date.now();
    // After a short delay, give the user some indication that we're working on their
    // compilation.
    var progress = setTimeout(_.bind(function () {
        this.setAssembly(fakeAsm('<Compiling...>'));
    }, this), 500);
    this.compilerService.submit(request)
        .then(function (x) {
            clearTimeout(progress);
            onCompilerResponse(request, x.result, x.localCacheHit);
        })
        .catch(function (x) {
            clearTimeout(progress);
            var message = "Unknown error";
            if (_.isString(x)) {
                message = x;
            } else if (x) {
                message = x.error || x.code;
            }
            onCompilerResponse(request,
                errorResult('<Compilation failed: ' + message + '>'), false);
        });
};

Compiler.prototype.setNormalMargin = function () {
    this.outputEditor.updateOptions({
        lineNumbers: true
    });
};

Compiler.prototype.setBinaryMargin = function () {
    this.outputEditor.updateOptions({
        lineNumbers: _.bind(this.getBinaryForLine, this)
    });
};

Compiler.prototype.getBinaryForLine = function (line) {
    var obj = this.assembly[line - 1];
    if (obj) {
        return obj.address ? obj.address.toString(16) : '';
    } else {
        return '???';
    }
};

Compiler.prototype.setAssembly = function (asm) {
    this.assembly = asm;
    if (!this.outputEditor || !this.outputEditor.getModel()) return;
<<<<<<< HEAD
    var currentTopLine = this.outputEditor.getVisibleRanges()[0].startLineNumber;
    this.outputEditor.getModel().setValue(asm.length ? _.pluck(asm, 'text').join('\n') : "<No assembly generated>");
    this.outputEditor.revealLine(currentTopLine);
    
    var addrToAddrDiv = {};
    var decorations = [];
    _.each(this.assembly, _.bind(function (obj, line) {
        var address = obj.address ? obj.address.toString(16) : '';
        //     var div = $("<div class='address cm-number'>" + address + "</div>");
        addrToAddrDiv[address] = {div: 'moo', line: line};
    }, this));

    _.each(this.assembly, _.bind(function (obj, line) {
        if (!obj.links) return;
        _.each(obj.links, _.bind(function (link) {
            var address = link.to.toString(16);
            // var thing = $("<a href='#' class='cm-number'>" + address + "</a>");
            // this.outputEditor.markText(
            //     from, to, {replacedWith: thing[0], handleMouseEvents: false});
            var dest = addrToAddrDiv[address];
            if (dest) {
                decorations.push({
                    range: new monaco.Range(line, link.offset, line, link.offset + link.length),
                    options: {}
                });
                // var editor = this.output;
                // thing.hover(function (e) {
                //     var entered = e.type == "mouseenter";
                //     dest.div.toggleClass("highlighted", entered);
                //     thing.toggleClass("highlighted", entered);
                // });
                // thing.on('click', function (e) {
                //     editor.scrollIntoView({line: dest.line, ch: 0}, 30);
                //     dest.div.toggleClass("highlighted", false);
                //     thing.toggleClass("highlighted", false);
                //     e.preventDefault();
                // });
=======
    var editorModel = this.outputEditor.getModel();
    var visibleRanges = this.outputEditor.getVisibleRanges();
    var currentTopLine = visibleRanges.length > 0 ? visibleRanges[0].startLineNumber : 1;
    editorModel.setValue(asm.length ? _.pluck(asm, 'text').join('\n') : "<No assembly generated>");
    this.outputEditor.revealLine(currentTopLine);
    if (this.getEffectiveFilters().binary) {
        this.setBinaryMargin();
        if (this.codeLensProvider !== null) {
            this.codeLensProvider.dispose();
        }
        var codeLenses = [];
        _.each(this.assembly, _.bind(function (obj, line) {
            if (obj.opcodes) {
                var address = obj.address ? obj.address.toString(16) : '';
                codeLenses.push({
                    range: {
                        startLineNumber: line + 1,
                        startColumn: 1,
                        endLineNumber: line + 2,
                        endColumn: 1
                    },
                    id: address,
                    command: {
                        title: obj.opcodes.join(' ')
                    }
                });
>>>>>>> e18bf5f5
            }
        }, this));
        var currentAsmLang = editorModel.getModeId();
        this.codeLensProvider = monaco.languages.registerCodeLensProvider(currentAsmLang, {
            provideCodeLenses: function () {
                return codeLenses;
            },
            resolveCodeLens: function (model, codeLens) {
                return codeLens;
            }
        });
    } else {
        this.setNormalMargin();
        if (this.codeLensProvider !== null) {
            this.codeLensProvider.dispose();
        }
    }
};

function errorResult(text) {
    return {asm: fakeAsm(text), code: -1, stdout: '', stderr: ''};
}

function fakeAsm(text) {
    return [{text: text, source: null, fake: true}];
}

Compiler.prototype.onCompileResponse = function (request, result, cached) {
    // Delete trailing empty lines
    if ($.isArray(result.asm)) {
        var indexToDiscard = _.findLastIndex(result.asm, function (line) {
            return !_.isEmpty(line.text);
        });
        result.asm.splice(indexToDiscard + 1, result.asm.length - indexToDiscard);
    }
    // Save which source produced this change. It should probably be saved earlier though
    result.source = this.source;
    this.lastResult = result;
    var timeTaken = Math.max(0, Date.now() - this.pendingRequestSentAt);
    var wasRealReply = this.pendingRequestSentAt > 0;
    this.pendingRequestSentAt = 0;
    ga.proxy('send', {
        hitType: 'event',
        eventCategory: 'Compile',
        eventAction: request.compiler,
        eventLabel: request.options.userArguments,
        eventValue: cached ? 1 : 0
    });
    ga.proxy('send', {
        hitType: 'timing',
        timingCategory: 'Compile',
        timingVar: request.compiler,
        timingValue: timeTaken
    });

    this.setAssembly(result.asm || fakeAsm('<No output>'));

    var stdout = result.stdout || [];
    var stderr = result.stderr || [];

    var allText = _.pluck(stdout.concat(stderr), 'text').join('\n');
    var failed = result.code !== 0;
    var warns = !failed && !!allText;
    this.handleCompilationStatus({code: failed ? 3 : (warns ? 2 : 1), compilerOut: result.code});
    this.outputTextCount.text(stdout.length);
    this.outputErrorCount.text(stderr.length);
    if (this.isOutputOpened) {
        this.outputBtn.prop('title', '');
    } else {
        this.outputBtn.prop('title', allText.replace(/\x1b\[[0-9;]*m(.\[K)?/g, ''));
    }
    var timeLabelText = '';
    if (cached) {
        timeLabelText = ' - cached';
    } else if (wasRealReply) {
        timeLabelText = ' - ' + timeTaken + 'ms';
    }

    if (result.asmSize !== undefined) {
        timeLabelText += ' (' + result.asmSize + 'B)';
    }

    this.compileTimeLabel.text(timeLabelText);

    this.postCompilationResult(request, result);
    this.eventHub.emit('compileResult', this.id, this.compiler, result, languages[this.currentLangId]);

    if (this.nextRequest) {
        var next = this.nextRequest;
        this.nextRequest = null;
        this.sendCompile(next);
    }
};

Compiler.prototype.postCompilationResult = function (request, result) {
    if (result.popularArguments) {
        this.handlePopularArgumentsResult(result.popularArguments);
    } else {
        this.compilerService.requestPopularArguments(this.compiler.id, request.options.userArguments).then(
            _.bind(function (result) {
                if (result && result.result) {
                    this.handlePopularArgumentsResult(result.result);
                }
            }, this)
        );
    }

    this.updateButtons();

    this.checkForUnwiseArguments(result.compilationOptions);
    this.setCompilationOptionsPopover(result.compilationOptions ? result.compilationOptions.join(' ') : '');
};

Compiler.prototype.onEditorChange = function (editor, source, langId, compilerId) {
    if (editor === this.sourceEditorId && langId === this.currentLangId &&
        (compilerId === undefined || compilerId === this.id)) {
        this.source = source;
        if (this.settings.compileOnChange) {
            this.compile();
        }
    }
};

Compiler.prototype.onToolOpened = function (compilerId, toolSettings) {
    if (this.id === compilerId) {
        var toolId = toolSettings.toolId;

        var buttons = this.toolsMenu.find('button');
        $(buttons).each(_.bind(function (idx, button) {
            var toolButton = $(button);
            var toolName = toolButton.data('toolname');
            if (toolId === toolName) {
                toolButton.prop('disabled', true);
            }
        }, this));

        this.compile(false, toolSettings);
    }
};

Compiler.prototype.onToolClosed = function (compilerId, toolSettings) {
    if (this.id === compilerId) {
        var toolId = toolSettings.toolId;

        var buttons = this.toolsMenu.find('button');
        $(buttons).each(_.bind(function (idx, button) {
            var toolButton = $(button);
            var toolName = toolButton.data('toolname');
            if (toolId === toolName) {
                toolButton.prop('disabled', !this.supportsTool(toolId));
            }
        }, this));
    }
};

Compiler.prototype.onOutputOpened = function (compilerId) {
    if (this.id === compilerId) {
        this.isOutputOpened = true;
        this.outputBtn.prop('disabled', true);
        this.resendResult();
    }
};

Compiler.prototype.onOutputClosed = function (compilerId) {
    if (this.id === compilerId) {
        this.isOutputOpened = false;
        this.outputBtn.prop('disabled', false);
    }
};

Compiler.prototype.onOptViewClosed = function (id) {
    if (this.id === id) {
        this.wantOptInfo = false;
        this.optViewOpen = false;
        this.optButton.prop('disabled', this.optViewOpen);
    }
};

Compiler.prototype.onAstViewOpened = function (id) {
    if (this.id === id) {
        this.astButton.prop('disabled', true);
        this.astViewOpen = true;
        this.compile();
    }
};

Compiler.prototype.onToolSettingsChange = function (id) {
    if (this.id === id) {
        this.compile();
    }
};

Compiler.prototype.onAstViewClosed = function (id) {
    if (this.id === id) {
        this.astButton.prop('disabled', false);
        this.astViewOpen = false;
    }
};

Compiler.prototype.onIrViewOpened = function (id) {
    if (this.id === id) {
        this.irButton.prop('disabled', true);
        this.irViewOpen = true;
        this.compile();
    }
};

Compiler.prototype.onIrViewClosed = function (id) {
    if (this.id === id) {
        this.irButton.prop('disabled', false);
        this.irViewOpen = false;
    }
};

Compiler.prototype.onGccDumpUIInit = function (id) {
    if (this.id === id) {
        this.compile();
    }
};

Compiler.prototype.onGccDumpFiltersChanged = function (id, filters, reqCompile) {
    if (this.id === id) {
        this.treeDumpEnabled = (filters.treeDump !== false);
        this.rtlDumpEnabled = (filters.rtlDump !== false);

        if (reqCompile) {
            this.compile();
        }
    }
};

Compiler.prototype.onGccDumpPassSelected = function (id, passId, reqCompile) {
    if (this.id === id) {
        this.gccDumpPassSelected = passId;

        if (reqCompile && passId !== '') {
            this.compile();
        }
    }
};

Compiler.prototype.onGccDumpViewOpened = function (id) {
    if (this.id === id) {
        this.gccDumpButton.prop('disabled', true);
        this.gccDumpViewOpen = true;
    }
};

Compiler.prototype.onGccDumpViewClosed = function (id) {
    if (this.id === id) {
        this.gccDumpButton.prop('disabled', !this.compiler.supportsGccDump);
        this.gccDumpViewOpen = false;

        delete this.gccDumpPassSelected;
        delete this.treeDumpEnabled;
        delete this.rtlDumpEnabled;
    }
};

Compiler.prototype.onOptViewOpened = function (id) {
    if (this.id === id) {
        this.optViewOpen = true;
        this.wantOptInfo = true;
        this.optButton.prop('disabled', this.optViewOpen);
        this.compile();
    }
};

Compiler.prototype.onCfgViewOpened = function (id) {
    if (this.id === id) {
        this.cfgButton.prop('disabled', true);
        this.cfgViewOpen = true;
        this.compile();
    }
};

Compiler.prototype.onCfgViewClosed = function (id) {
    if (this.id === id) {
        this.cfgViewOpen = false;
        this.cfgButton.prop('disabled', this.getEffectiveFilters().binary);
    }
};

Compiler.prototype.initButtons = function (state) {
    this.filters = new Toggles(this.domRoot.find('.filters'), patchOldFilters(state.filters));

    this.optButton = this.domRoot.find('.btn.view-optimization');
    this.astButton = this.domRoot.find('.btn.view-ast');
    this.irButton = this.domRoot.find('.btn.view-ir');
    this.gccDumpButton = this.domRoot.find('.btn.view-gccdump');
    this.cfgButton = this.domRoot.find('.btn.view-cfg');
    this.libsButton = this.domRoot.find('.btn.show-libs');

    this.compileTimeLabel = this.domRoot.find('.compile-time');
    this.compileClearCache = this.domRoot.find('.clear-cache');

    this.outputBtn = this.domRoot.find('.output-btn');
    this.outputTextCount = this.domRoot.find('span.text-count');
    this.outputErrorCount = this.domRoot.find('span.err-count');

    this.optionsField = this.domRoot.find('.options');
    this.prependOptions = this.domRoot.find('.prepend-options');
    this.fullCompilerName = this.domRoot.find('.full-compiler-name');
    this.setCompilationOptionsPopover(this.compiler ? this.compiler.options : null);
    // Dismiss on any click that isn't either in the opening element, inside
    // the popover or on any alert
    $(document).on('mouseup', _.bind(function (e) {
        var target = $(e.target);
        if (!target.is(this.prependOptions) && this.prependOptions.has(target).length === 0 &&
            target.closest('.popover').length === 0)
            this.prependOptions.popover("hide");

        if (!target.is(this.fullCompilerName) && this.fullCompilerName.has(target).length === 0 &&
            target.closest('.popover').length === 0)
            this.fullCompilerName.popover("hide");
    }, this));

    this.filterBinaryButton = this.domRoot.find("[data-bind='binary']");
    this.filterBinaryTitle = this.filterBinaryButton.prop('title');

    this.filterExecuteButton = this.domRoot.find("[data-bind='execute']");
    this.filterExecuteTitle = this.filterExecuteButton.prop('title');

    this.filterLabelsButton = this.domRoot.find("[data-bind='labels']");
    this.filterLabelsTitle = this.filterLabelsButton.prop('title');

    this.filterDirectivesButton = this.domRoot.find("[data-bind='directives']");
    this.filterDirectivesTitle = this.filterDirectivesButton.prop('title');

    this.filterLibraryCodeButton = this.domRoot.find("[data-bind='libraryCode']");
    this.filterLibraryCodeTitle = this.filterLibraryCodeButton.prop('title');

    this.filterCommentsButton = this.domRoot.find("[data-bind='commentOnly']");
    this.filterCommentsTitle = this.filterCommentsButton.prop('title');

    this.filterTrimButton = this.domRoot.find("[data-bind='trim']");
    this.filterTrimTitle = this.filterTrimButton.prop('title');

    this.filterIntelButton = this.domRoot.find("[data-bind='intel']");
    this.filterIntelTitle = this.filterIntelButton.prop('title');

    this.filterDemangleButton = this.domRoot.find("[data-bind='demangle']");
    this.filterDemangleTitle = this.filterDemangleButton.prop('title');

    this.noBinaryFiltersButtons = this.domRoot.find('.nonbinary');
    this.filterExecuteButton.toggle(options.supportsExecute);
    this.filterLibraryCodeButton.toggle(options.supportsLibraryCodeFilter);
    this.optionsField.val(this.options);

    this.shortCompilerName = this.domRoot.find('.short-compiler-name');
    this.compilerPicker = this.domRoot.find('.compiler-picker');
    this.setCompilerVersionPopover('');

    this.topBar = this.domRoot.find('.top-bar');
    this.bottomBar = this.domRoot.find('.bottom-bar');
    this.statusLabel = this.domRoot.find('.status-text');

    this.hideable = this.domRoot.find('.hideable');
    this.statusIcon = this.domRoot.find('.status-icon');

    this.monacoPlaceholder = this.domRoot.find('.monaco-placeholder');

    this.initPanerButtons();
};

Compiler.prototype.onLibsChanged = function () {
    this.saveState();
    this.compile();
};

Compiler.prototype.initLibraries = function (state) {
    this.libsWidget = new Libraries.Widget(this.currentLangId, this.libsButton,
        state, _.bind(this.onLibsChanged, this));
};

Compiler.prototype.supportsTool = function (toolId) {
    if (!this.compiler) return;

    return _.find(this.compiler.tools, function (tool) {
        return (tool.tool.id === toolId);
    });
};

Compiler.prototype.initToolButton = function (togglePannerAdder, button, toolId) {
    var createToolView = _.bind(function () {
        return Components.getToolViewWith(this.id, this.sourceEditorId, toolId, "");
    }, this);

    this.container.layoutManager
        .createDragSource(button, createToolView)
        ._dragListener.on('dragStart', togglePannerAdder);

    button.click(_.bind(function () {
        button.prop("disabled", true);
        var insertPoint = this.hub.findParentRowOrColumn(this.container) ||
            this.container.layoutManager.root.contentItems[0];
        insertPoint.addChild(createToolView);
    }, this));
};

Compiler.prototype.initToolButtons = function (togglePannerAdder) {
    this.toolsMenu = this.domRoot.find('.toolsmenu');
    this.toolsMenu.empty();

    if (!this.compiler) return;

    var addTool = _.bind(function (toolName, title) {
        var btn = $("<button class='dropdown-item btn btn-light btn-sm'>");
        btn.addClass('.view-' + toolName);
        btn.data('toolname', toolName);
        btn.append("<span class='dropdown-icon fas fa-cog' />" + title);
        this.toolsMenu.append(btn);

        if (toolName !== "none") {
            this.initToolButton(togglePannerAdder, btn, toolName);
        }
    }, this);

    if (_.isEmpty(this.compiler.tools)) {
        addTool("none", "No tools available");
    } else {
        _.each(this.compiler.tools, function (tool) {
            addTool(tool.tool.id, tool.tool.name);
        });
    }
};

Compiler.prototype.enableToolButtons = function () {
    var activeTools = this.getActiveTools();

    var buttons = this.toolsMenu.find('button');
    $(buttons).each(_.bind(function (idx, button) {
        var toolButton = $(button);
        var toolName = toolButton.data('toolname');
        toolButton.prop('disabled',
            !(this.supportsTool(toolName)
            && !this.isToolActive(activeTools, toolName)));
    }, this));
};

Compiler.prototype.updateButtons = function () {
    if (!this.compiler) return;
    var filters = this.getEffectiveFilters();
    // We can support intel output if the compiler supports it, or if we're compiling
    // to binary (as we can disassemble it however we like).
    var formatFilterTitle = function (button, title) {
        button.prop('title', '[' + (button.hasClass('active') ? 'ON' : 'OFF') + '] ' + title +
            (button.prop('disabled') ? ' [LOCKED]' : ''));
    };
    var isIntelFilterDisabled = !this.compiler.supportsIntel && !filters.binary;
    this.filterIntelButton.prop('disabled', isIntelFilterDisabled);
    formatFilterTitle(this.filterIntelButton, this.filterIntelTitle);
    // Disable binary support on compilers that don't work with it.
    this.filterBinaryButton.prop('disabled', !this.compiler.supportsBinary);
    formatFilterTitle(this.filterBinaryButton, this.filterBinaryTitle);
    this.filterExecuteButton.prop('disabled', !this.compiler.supportsExecute);
    formatFilterTitle(this.filterExecuteButton, this.filterExecuteTitle);
    // Disable demangle for compilers where we can't access it
    this.filterDemangleButton.prop('disabled', !this.compiler.supportsDemangle);
    formatFilterTitle(this.filterDemangleButton, this.filterDemangleTitle);
    // Disable any of the options which don't make sense in binary mode.
    var noBinaryFiltersDisabled = !!filters.binary && !this.compiler.supportsFiltersInBinary;
    this.noBinaryFiltersButtons.prop('disabled', noBinaryFiltersDisabled);

    this.filterLibraryCodeButton.prop('disabled', !this.compiler.supportsLibraryCodeFilter);
    formatFilterTitle(this.filterLibraryCodeButton, this.filterLibraryCodeTitle);

    this.filterLabelsButton.prop('disabled', this.compiler.disabledFilters.indexOf('labels') !== -1);
    formatFilterTitle(this.filterLabelsButton, this.filterLabelsTitle);
    this.filterDirectivesButton.prop('disabled', this.compiler.disabledFilters.indexOf('directives') !== -1);
    formatFilterTitle(this.filterDirectivesButton, this.filterDirectivesTitle);
    this.filterCommentsButton.prop('disabled', this.compiler.disabledFilters.indexOf('commentOnly') !== -1);
    formatFilterTitle(this.filterCommentsButton, this.filterCommentsTitle);
    this.filterTrimButton.prop('disabled', this.compiler.disabledFilters.indexOf('trim') !== -1);
    formatFilterTitle(this.filterTrimButton, this.filterTrimTitle);

    this.optButton.prop('disabled', !this.compiler.supportsOptOutput);
    this.astButton.prop('disabled', !this.compiler.supportsAstView);
    this.irButton.prop('disabled', !this.compiler.supportsIrView);
    this.cfgButton.prop('disabled', !this.compiler.supportsCfg);
    this.gccDumpButton.prop('disabled', !this.compiler.supportsGccDump);

    this.enableToolButtons();
};

Compiler.prototype.handlePopularArgumentsResult = function (result) {
    var popularArgumentsMenu = this.domRoot.find("div.populararguments div.dropdown-menu");
    popularArgumentsMenu.html("");

    if (result) {
        var addedOption = false;

        _.forEach(result, _.bind(function (arg, key) {
            var argumentButton = $(document.createElement("button"));
            argumentButton.addClass('dropdown-item btn btn-light btn-sm');
            argumentButton.attr("title", arg.description);
            argumentButton.data("arg", key);
            argumentButton.html(
                "<div class='argmenuitem'>" +
                "<span class='argtitle'>" + _.escape(key) + "</span>" +
                "<span class='argdescription'>" + arg.description + "</span>" +
                "</div>");

            argumentButton.click(_.bind(function () {
                var button = argumentButton;
                var curOptions = this.optionsField.val();
                if (curOptions.length > 0) {
                    this.optionsField.val(curOptions + " " + button.data("arg"));
                } else {
                    this.optionsField.val(button.data("arg"));
                }

                this.optionsField.change();
            }, this));

            popularArgumentsMenu.append(argumentButton);
            addedOption = true;
        }, this));

        if (!addedOption) {
            $("div.populararguments").hide();
        } else {
            $("div.populararguments").show();
        }
    } else {
        $("div.populararguments").hide();
    }
};

Compiler.prototype.onFontScale = function () {
    this.saveState();
};

Compiler.prototype.initListeners = function () {
    this.filters.on('change', _.bind(this.onFilterChange, this));
    this.fontScale.on('change', _.bind(this.onFontScale, this));

    this.container.on('destroy', this.close, this);
    this.container.on('resize', this.resize, this);
    this.container.on('shown', this.resize, this);
    this.container.on('open', function () {
        this.eventHub.emit('compilerOpen', this.id, this.sourceEditorId);
    }, this);
    this.eventHub.on('editorChange', this.onEditorChange, this);
    this.eventHub.on('editorClose', this.onEditorClose, this);
    this.eventHub.on('colours', this.onColours, this);
    this.eventHub.on('resendCompilation', this.onResendCompilation, this);
    this.eventHub.on('findCompilers', this.sendCompiler, this);
    this.eventHub.on('compilerSetDecorations', this.onCompilerSetDecorations, this);
    this.eventHub.on('panesLinkLine', this.onPanesLinkLine, this);
    this.eventHub.on('settingsChange', this.onSettingsChange, this);
    this.eventHub.on('requestCompilation', this.onRequestCompilation, this);

    this.eventHub.on('toolSettingsChange', this.onToolSettingsChange, this);
    this.eventHub.on('toolOpened', this.onToolOpened, this);
    this.eventHub.on('toolClosed', this.onToolClosed, this);

    this.eventHub.on('optViewOpened', this.onOptViewOpened, this);
    this.eventHub.on('optViewClosed', this.onOptViewClosed, this);
    this.eventHub.on('astViewOpened', this.onAstViewOpened, this);
    this.eventHub.on('astViewClosed', this.onAstViewClosed, this);
    this.eventHub.on('irViewOpened', this.onIrViewOpened, this);
    this.eventHub.on('irViewClosed', this.onIrViewClosed, this);
    this.eventHub.on('outputOpened', this.onOutputOpened, this);
    this.eventHub.on('outputClosed', this.onOutputClosed, this);

    this.eventHub.on('gccDumpPassSelected', this.onGccDumpPassSelected, this);
    this.eventHub.on('gccDumpFiltersChanged', this.onGccDumpFiltersChanged, this);
    this.eventHub.on('gccDumpViewOpened', this.onGccDumpViewOpened, this);
    this.eventHub.on('gccDumpViewClosed', this.onGccDumpViewClosed, this);
    this.eventHub.on('gccDumpUIInit', this.onGccDumpUIInit, this);

    this.eventHub.on('cfgViewOpened', this.onCfgViewOpened, this);
    this.eventHub.on('cfgViewClosed', this.onCfgViewClosed, this);
    this.eventHub.on('resize', this.resize, this);
    this.eventHub.on('requestFilters', function (id) {
        if (id === this.id) {
            this.eventHub.emit('filtersChange', this.id, this.getEffectiveFilters());
        }
    }, this);
    this.eventHub.on('requestCompiler', function (id) {
        if (id === this.id) {
            this.sendCompiler();
        }
    }, this);
    this.eventHub.on('languageChange', this.onLanguageChange, this);
};

Compiler.prototype.initCallbacks = function () {
    this.initListeners();

    var optionsChange = _.debounce(_.bind(function (e) {
        this.onOptionsChange($(e.target).val());
    }, this), 800);

    this.optionsField
        .on('change', optionsChange)
        .on('keyup', optionsChange);

    this.mouseMoveThrottledFunction = _.throttle(_.bind(this.onMouseMove, this), 50);
    this.outputEditor.onMouseMove(_.bind(function (e) {
        this.mouseMoveThrottledFunction(e);
    }, this));

    this.compileClearCache.on('click', _.bind(function () {
        this.compilerService.cache.reset();
        this.compile(true);
    }, this));

    // Dismiss the popover on escape.
    $(document).on('keyup.editable', _.bind(function (e) {
        if (e.which === 27) {
            this.libsButton.popover('hide');
        }
    }, this));

    // Dismiss on any click that isn't either in the opening element, inside
    // the popover or on any alert
    $(document).on('click', _.bind(function (e) {
        var elem = this.libsButton;
        var target = $(e.target);
        if (!target.is(elem) && elem.has(target).length === 0 && target.closest('.popover').length === 0) {
            elem.popover('hide');
        }
    }, this));

    this.eventHub.on('initialised', this.undefer, this);
};

Compiler.prototype.onOptionsChange = function (options) {
    if (this.options !== options) {
        this.options = options;
        this.saveState();
        this.compile();
        this.updateButtons();
        this.sendCompiler();
    }
};

Compiler.prototype.checkForUnwiseArguments = function (optionsArray) {
    // Check if any options are in the unwiseOptions array and remember them
    var unwiseOptions = _.intersection(optionsArray, this.compiler.unwiseOptions);

    var options = unwiseOptions.length === 1 ? "Option " : "Options ";
    var names = unwiseOptions.join(", ");
    var are = unwiseOptions.length === 1 ? " is " : " are ";
    var msg = options + names + are + "not recommended, as behaviour might change based on server hardware.";

    if (unwiseOptions.length > 0) {
        this.alertSystem.notify(msg, {group: 'unwiseOption', collapseSimilar: true});
    }
};

Compiler.prototype.updateCompilerInfo = function () {
    this.updateCompilerName();
    if (this.compiler) {
        if (this.compiler.notification) {
            this.alertSystem.notify(this.compiler.notification, {
                group: 'compilerwarning',
                alertClass: 'notification-info',
                dismissTime: 5000
            });
        }
        this.prependOptions.data('content', this.compiler.options);
    }
};

Compiler.prototype.updateCompilerUI = function () {
    var panerDropdown = this.domRoot.find('.pane-dropdown');
    var togglePannerAdder = function () {
        panerDropdown.dropdown('toggle');
    };
    this.initToolButtons(togglePannerAdder);
    this.updateButtons();
    this.updateCompilerInfo();
    // Resize in case the new compiler name is too big
    this.resize();
};

Compiler.prototype.onCompilerChange = function (value) {
    this.compiler = this.compilerService.findCompiler(this.currentLangId, value);
    this.saveState();
    this.compile();
    this.updateCompilerUI();
    this.sendCompiler();
};

Compiler.prototype.sendCompiler = function () {
    this.eventHub.emit('compiler', this.id, this.compiler, this.options, this.sourceEditorId);
};

Compiler.prototype.onEditorClose = function (editor) {
    if (editor === this.sourceEditorId) {
        // We can't immediately close as an outer loop somewhere in GoldenLayout is iterating over
        // the hierarchy. We can't modify while it's being iterated over.
        this.close();
        _.defer(function (self) {
            self.container.close();
        }, this);
    }
};

Compiler.prototype.onFilterChange = function () {
    var filters = this.getEffectiveFilters();
    this.eventHub.emit('filtersChange', this.id, filters);
    this.saveState();
    this.compile();
    this.updateButtons();
};

Compiler.prototype.currentState = function () {
    var state = {
        compiler: this.compiler ? this.compiler.id : '',
        source: this.sourceEditorId,
        options: this.options,
        // NB must *not* be effective filters
        filters: this.filters.get(),
        wantOptInfo: this.wantOptInfo,
        libs: this.libsWidget.get(),
        lang: this.currentLangId
    };
    this.fontScale.addState(state);
    return state;
};

Compiler.prototype.saveState = function () {
    this.container.setState(this.currentState());
};

Compiler.prototype.onColours = function (editor, colours, scheme) {
    if (editor === this.sourceEditorId) {
        var asmColours = {};
        _.each(this.assembly, function (x, index) {
            if (x.source && x.source.file === null && x.source.line > 0) {
                asmColours[index] = colours[x.source.line - 1];
            }
        });
        this.colours = colour.applyColours(this.outputEditor, asmColours, scheme, this.colours);
    }
};

Compiler.prototype.getCompilerName = function () {
    return this.compiler ? this.compiler.name : 'No compiler set';
};


Compiler.prototype.getLanguageName = function () {
    var lang = options.languages[this.currentLangId];
    return lang ? lang.name : '?';
};

Compiler.prototype.getPaneName = function () {
    var langName = this.getLanguageName();
    var compName = this.getCompilerName();
    return compName + ' (Editor #' + this.sourceEditorId + ', Compiler #' + this.id + ') ' + langName;
};

Compiler.prototype.updateCompilerName = function () {
    var compilerName = this.getCompilerName();
    var compilerVersion = this.compiler ? this.compiler.version : '';
    this.container.setTitle(this.getPaneName());
    this.shortCompilerName.text(compilerName);
    this.setCompilerVersionPopover(compilerVersion);
};

Compiler.prototype.resendResult = function () {
    if (!$.isEmptyObject(this.lastResult)) {
        this.eventHub.emit('compileResult', this.id, this.compiler, this.lastResult);
        return true;
    }
    return false;
};

Compiler.prototype.onResendCompilation = function (id) {
    if (id === this.id) {
        this.resendResult();
    }
};

Compiler.prototype.updateDecorations = function () {
    this.prevDecorations = this.outputEditor.deltaDecorations(
        this.prevDecorations, _.flatten(_.values(this.decorations)));
};

Compiler.prototype.clearLinkedLines = function () {
    this.decorations.linkedCode = [];
    this.updateDecorations();
};

Compiler.prototype.onPanesLinkLine = function (compilerId, lineNumber, revealLine, sender) {
    if (Number(compilerId) === this.id) {
        var lineNums = [];
        _.each(this.assembly, function (asmLine, i) {
            if (asmLine.source && asmLine.source.file === null && asmLine.source.line === lineNumber) {
                lineNums.push(i + 1);
            }
        });
        if (revealLine && lineNums[0]) this.outputEditor.revealLineInCenter(lineNums[0]);
        var lineClass = sender !== this.getPaneName() ? 'linked-code-decoration-line' : '';
        this.decorations.linkedCode = _.map(lineNums, function (line) {
            return {
                range: new monaco.Range(line, 1, line, 1),
                options: {
                    isWholeLine: true,
                    linesDecorationsClassName: 'linked-code-decoration-margin',
                    className: lineClass
                }
            };
        });
        if (this.linkedFadeTimeoutId !== -1) {
            clearTimeout(this.linkedFadeTimeoutId);
        }
        this.linkedFadeTimeoutId = setTimeout(_.bind(function () {
            this.clearLinkedLines();
            this.linkedFadeTimeoutId = -1;
        }, this), 5000);
        this.updateDecorations();
    }
};

Compiler.prototype.onCompilerSetDecorations = function (id, lineNums, revealLine) {
    if (Number(id) === this.id) {
        if (revealLine && lineNums[0]) this.outputEditor.revealLineInCenter(lineNums[0]);
        this.decorations.linkedCode = _.map(lineNums, function (line) {
            return {
                range: new monaco.Range(line, 1, line, 1),
                options: {
                    isWholeLine: true,
                    linesDecorationsClassName: 'linked-code-decoration-margin',
                    inlineClassName: 'linked-code-decoration-inline'
                }
            };
        });
        this.updateDecorations();
    }
};

Compiler.prototype.setCompilationOptionsPopover = function (content) {
    this.prependOptions.popover('dispose');
    this.prependOptions.popover({
        content: content || 'No options in use',
        template: '<div class="popover' +
            (content ? ' compiler-options-popover' : '') +
            '" role="tooltip"><div class="arrow"></div>' +
            '<h3 class="popover-header"></h3><div class="popover-body"></div></div>'
    });
};

Compiler.prototype.setCompilerVersionPopover = function (version) {
    this.fullCompilerName.popover('dispose');
    this.fullCompilerName.popover({
        content: version || '',
        template: '<div class="popover' +
            (version ? ' compiler-options-popover' : '') +
            '" role="tooltip"><div class="arrow"></div>' +
            '<h3 class="popover-header"></h3><div class="popover-body"></div></div>'
    });
};

Compiler.prototype.onRequestCompilation = function (editorId) {
    if (editorId === this.sourceEditorId) {
        this.compile();
    }
};

Compiler.prototype.onSettingsChange = function (newSettings) {
    var before = this.settings;
    this.settings = _.clone(newSettings);
    if (!before.lastHoverShowSource && this.settings.hoverShowSource) {
        this.onCompilerSetDecorations(this.id, []);
    }
    this.outputEditor.updateOptions({
        contextmenu: this.settings.useCustomContextMenu,
        minimap: {
            enabled: this.settings.showMinimap && !options.embedded
        },
        fontFamily: this.settings.editorsFFont
    });
};

var hexLike = /^(#?[$]|0x)([0-9a-fA-F]+)$/;
var hexLike2 = /^(#?)([0-9a-fA-F]+)H$/;
var decimalLike = /^(#?)(-?[0-9]+)$/;

function getNumericToolTip(value) {
    var match = hexLike.exec(value) || hexLike2.exec(value);
    if (match) {
        return value + ' = ' + bigInt(match[2], 16).toString(10);
    }
    match = decimalLike.exec(value);
    if (match) {
        var asBig = bigInt(match[2]);
        if (asBig.isNegative()) {
            asBig = bigInt('ffffffffffffffff', 16).and(asBig);
        }
        return value + ' = 0x' + asBig.toString(16).toUpperCase();
    }

    return null;
}

function getAsmInfo(opcode) {
    var cacheName = 'asm/' + opcode;
    var cached = OpcodeCache.get(cacheName);
    if (cached) {
        return Promise.resolve(cached.found ? cached.result : null);
    }
    var base = window.httpRoot;
    if (!base.endsWith('/')) {
        base += '/';
    }
    return new Promise(function (resolve, reject) {
        $.ajax({
            type: 'GET',
            url: window.location.origin + base + 'api/asm/' + opcode,
            dataType: 'json',  // Expected,
            contentType: 'text/plain',  // Sent
            success: function (result) {
                OpcodeCache.set(cacheName, result);
                resolve(result.found ? result.result : null);
            },
            error: function (result) {
                reject(result);
            },
            cache: true
        });
    });
}

Compiler.prototype.onMouseMove = function (e) {
    if (e === null || e.target === null || e.target.position === null) return;
    if (this.settings.hoverShowSource === true && this.assembly) {
        this.clearLinkedLines();
        var hoverAsm = this.assembly[e.target.position.lineNumber - 1];
        if (hoverAsm) {
            // We check that we actually have something to show at this point!
            var sourceLine = hoverAsm.source && !hoverAsm.source.file ? hoverAsm.source.line : -1;
            this.eventHub.emit('editorLinkLine', this.sourceEditorId, sourceLine, -1, false);
            this.eventHub.emit('panesLinkLine', this.id, sourceLine, false, this.getPaneName());
        }
    }
    var currentWord = this.outputEditor.getModel().getWordAtPosition(e.target.position);
    if (currentWord && currentWord.word) {
        var word = currentWord.word;
        var startColumn = currentWord.startColumn;
        // Avoid throwing an exception if somehow (How?) we have a non existent lineNumber.
        // c.f. https://sentry.io/matt-godbolt/compiler-explorer/issues/285270358/
        if (e.target.position.lineNumber <= this.outputEditor.getModel().getLineCount()) {
            // Hacky workaround to check for negative numbers.
            // c.f. https://github.com/mattgodbolt/compiler-explorer/issues/434
            var lineContent = this.outputEditor.getModel().getLineContent(e.target.position.lineNumber);
            if (lineContent[currentWord.startColumn - 2] === '-') {
                word = '-' + word;
                startColumn -= 1;
            }
        }
        currentWord.range = new monaco.Range(e.target.position.lineNumber, Math.max(startColumn, 1),
            e.target.position.lineNumber, currentWord.endColumn);
        var numericToolTip = getNumericToolTip(word);
        if (numericToolTip) {
            this.decorations.numericToolTip = {
                range: currentWord.range,
                options: {
                    isWholeLine: false, hoverMessage: [{
                        value: '`' + numericToolTip + '`'
                    }]
                }
            };
            this.updateDecorations();
        }

        if (this.getEffectiveFilters().intel) {
            var lineTokens = _.bind(function (model, line) {
                //Force line's state to be accurate
                if (line > model.getLineCount()) return [];
                var flavour = model.getModeId();
                var tokens = monaco.editor.tokenize(model.getLineContent(line), flavour);
                return tokens.length > 0 ? tokens[0] : [];
            }, this);

            if (this.settings.hoverShowAsmDoc === true &&
                _.some(lineTokens(this.outputEditor.getModel(), currentWord.range.startLineNumber), function (t) {
                    return t.offset + 1 === currentWord.startColumn && t.type === 'keyword.asm';
                })) {
                getAsmInfo(currentWord.word).then(_.bind(function (response) {
                    if (!response) return;
                    this.decorations.asmToolTip = {
                        range: currentWord.range,
                        options: {
                            isWholeLine: false,
                            hoverMessage: [{
                                value: response.tooltip + '\n\nMore information available in the context menu.',
                                isTrusted: true
                            }]
                        }
                    };
                    this.updateDecorations();
                }, this));
            }
        }
    }
};

Compiler.prototype.onAsmToolTip = function (ed) {
    ga.proxy('send', {
        hitType: 'event',
        eventCategory: 'OpenModalPane',
        eventAction: 'AsmDocs'
    });
    if (!this.getEffectiveFilters().intel) return;
    var pos = ed.getPosition();
    var word = ed.getModel().getWordAtPosition(pos);
    if (!word || !word.word) return;
    var opcode = word.word.toUpperCase();

    function newGitHubIssueUrl() {
        return 'https://github.com/mattgodbolt/compiler-explorer/issues/new?title=' +
            encodeURIComponent("[BUG] Problem with " + opcode + " opcode");
    }

    function appendInfo(url) {
        return '<br><br>For more information, visit <a href="' + url +
            '" target="_blank" rel="noopener noreferrer">the ' + opcode +
            ' documentation <sup><small class="fas fa-external-link-alt opens-new-window"' +
            ' title="Opens in a new window"></small></sup></a>.' +
            '<br>If the documentation for this opcode is wrong or broken in some way, ' +
            'please feel free to <a href="' + newGitHubIssueUrl() + '" target="_blank" rel="noopener noreferrer">' +
            'open an issue on GitHub <sup><small class="fas fa-external-link-alt opens-new-window" ' +
            'title="Opens in a new window"></small></sup></a>.';
    }

    getAsmInfo(word.word).then(_.bind(function (asmHelp) {
        if (asmHelp) {
            this.alertSystem.alert(opcode + ' help', asmHelp.html + appendInfo(asmHelp.url), function () {
                ed.focus();
                ed.setPosition(pos);
            });
        } else {
            this.alertSystem.notify('This token was not found in the documentation. Sorry!', {
                group: 'notokenindocs',
                alertClass: 'notification-error',
                dismissTime: 3000
            });
        }
    }, this), _.bind(function (rejection) {
        this.alertSystem
            .notify('There was an error fetching the documentation for this opcode (' + rejection + ').', {
                group: 'notokenindocs',
                alertClass: 'notification-error',
                dismissTime: 3000
            });
    }, this));
};

Compiler.prototype.handleCompilationStatus = function (status) {
    if (!this.statusLabel || !this.statusIcon) return;

    function ariaLabel() {
        // Compiling...
        if (status.code === 4) return "Compiling";
        if (status.compilerOut === 0) {
            // StdErr.length > 0
            if (status.code === 3) return "Compilation succeeded with errors";
            // StdOut.length > 0
            if (status.code === 2) return "Compilation succeeded with warnings";
            return "Compilation succeeded";
        } else {
            // StdErr.length > 0
            if (status.code === 3) return "Compilation failed with errors";
            // StdOut.length > 0
            if (status.code === 2) return "Compilation failed with warnings";
            return "Compilation failed";
        }
    }

    function color() {
        // Compiling...
        if (status.code === 4) return "black";
        if (status.compilerOut === 0) {
            // StdErr.length > 0
            if (status.code === 3) return "#FF6645";
            // StdOut.length > 0
            if (status.code === 2) return "#FF6500";
            return "#12BB12";
        } else {
            // StdErr.length > 0
            if (status.code === 3) return "#FF1212";
            // StdOut.length > 0
            if (status.code === 2) return "#BB8700";
            return "#FF6645";
        }
    }

    this.statusIcon
        .removeClass()
        .addClass('status-icon fas')
        .css('color', color())
        .toggle(status.code !== 0)
        .prop('aria-label', ariaLabel())
        .prop('data-status', status.code)
        .toggleClass('fa-spinner', status.code === 4)
        .toggleClass('fa-times-circle', status.code === 3)
        .toggleClass('fa-check-circle', status.code === 1 || status.code === 2);

    this.statusLabel
        .toggleClass('error', status === 3)
        .toggleClass('warning', status === 2);
};

Compiler.prototype.onLanguageChange = function (editorId, newLangId) {
    if (this.sourceEditorId === editorId) {
        var oldLangId = this.currentLangId;
        this.currentLangId = newLangId;
        // Store the current selected stuff to come back to it later in the same session (Not state stored!)
        this.infoByLang[oldLangId] = {
            compiler: this.compiler && this.compiler.id ? this.compiler.id : options.defaultCompiler[oldLangId],
            options: this.options
        };
        this.libsWidget.setNewLangId(newLangId);
        var info = this.infoByLang[this.currentLangId] || {};
        this.initLangAndCompiler({lang: newLangId, compiler: info.compiler});
        this.updateCompilersSelector(info);
        this.updateCompilerUI();
        this.sendCompiler();
        this.saveState();
    }
};

Compiler.prototype.getCurrentLangCompilers = function () {
    return this.compilerService.getCompilersForLang(this.currentLangId);
};

Compiler.prototype.updateCompilersSelector = function (info) {
    this.compilerSelectizer.clearOptions(true);
    this.compilerSelectizer.clearOptionGroups();
    _.each(this.compilerService.getGroupsInUse(this.currentLangId), function (group) {
        this.compilerSelectizer.addOptionGroup(group.value, {label: group.label});
    }, this);
    this.compilerSelectizer.load(_.bind(function (callback) {
        callback(_.map(this.getCurrentLangCompilers(), _.identity));
    }, this));
    this.compilerSelectizer.setValue([this.compiler ? this.compiler.id : null], true);
    this.options = info.options || "";
    this.optionsField.val(this.options);
};

module.exports = {
    Compiler: Compiler
};<|MERGE_RESOLUTION|>--- conflicted
+++ resolved
@@ -538,45 +538,6 @@
 Compiler.prototype.setAssembly = function (asm) {
     this.assembly = asm;
     if (!this.outputEditor || !this.outputEditor.getModel()) return;
-<<<<<<< HEAD
-    var currentTopLine = this.outputEditor.getVisibleRanges()[0].startLineNumber;
-    this.outputEditor.getModel().setValue(asm.length ? _.pluck(asm, 'text').join('\n') : "<No assembly generated>");
-    this.outputEditor.revealLine(currentTopLine);
-    
-    var addrToAddrDiv = {};
-    var decorations = [];
-    _.each(this.assembly, _.bind(function (obj, line) {
-        var address = obj.address ? obj.address.toString(16) : '';
-        //     var div = $("<div class='address cm-number'>" + address + "</div>");
-        addrToAddrDiv[address] = {div: 'moo', line: line};
-    }, this));
-
-    _.each(this.assembly, _.bind(function (obj, line) {
-        if (!obj.links) return;
-        _.each(obj.links, _.bind(function (link) {
-            var address = link.to.toString(16);
-            // var thing = $("<a href='#' class='cm-number'>" + address + "</a>");
-            // this.outputEditor.markText(
-            //     from, to, {replacedWith: thing[0], handleMouseEvents: false});
-            var dest = addrToAddrDiv[address];
-            if (dest) {
-                decorations.push({
-                    range: new monaco.Range(line, link.offset, line, link.offset + link.length),
-                    options: {}
-                });
-                // var editor = this.output;
-                // thing.hover(function (e) {
-                //     var entered = e.type == "mouseenter";
-                //     dest.div.toggleClass("highlighted", entered);
-                //     thing.toggleClass("highlighted", entered);
-                // });
-                // thing.on('click', function (e) {
-                //     editor.scrollIntoView({line: dest.line, ch: 0}, 30);
-                //     dest.div.toggleClass("highlighted", false);
-                //     thing.toggleClass("highlighted", false);
-                //     e.preventDefault();
-                // });
-=======
     var editorModel = this.outputEditor.getModel();
     var visibleRanges = this.outputEditor.getVisibleRanges();
     var currentTopLine = visibleRanges.length > 0 ? visibleRanges[0].startLineNumber : 1;
@@ -603,7 +564,6 @@
                         title: obj.opcodes.join(' ')
                     }
                 });
->>>>>>> e18bf5f5
             }
         }, this));
         var currentAsmLang = editorModel.getModeId();

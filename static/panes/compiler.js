// Copyright (c) 2012, Matt Godbolt
// All rights reserved.
//
// Redistribution and use in source and binary forms, with or without
// modification, are permitted provided that the following conditions are met:
//
//     * Redistributions of source code must retain the above copyright notice,
//       this list of conditions and the following disclaimer.
//     * Redistributions in binary form must reproduce the above copyright
//       notice, this list of conditions and the following disclaimer in the
//       documentation and/or other materials provided with the distribution.
//
// THIS SOFTWARE IS PROVIDED BY THE COPYRIGHT HOLDERS AND CONTRIBUTORS "AS IS"
// AND ANY EXPRESS OR IMPLIED WARRANTIES, INCLUDING, BUT NOT LIMITED TO, THE
// IMPLIED WARRANTIES OF MERCHANTABILITY AND FITNESS FOR A PARTICULAR PURPOSE
// ARE DISCLAIMED. IN NO EVENT SHALL THE COPYRIGHT HOLDER OR CONTRIBUTORS BE
// LIABLE FOR ANY DIRECT, INDIRECT, INCIDENTAL, SPECIAL, EXEMPLARY, OR
// CONSEQUENTIAL DAMAGES (INCLUDING, BUT NOT LIMITED TO, PROCUREMENT OF
// SUBSTITUTE GOODS OR SERVICES; LOSS OF USE, DATA, OR PROFITS; OR BUSINESS
// INTERRUPTION) HOWEVER CAUSED AND ON ANY THEORY OF LIABILITY, WHETHER IN
// CONTRACT, STRICT LIABILITY, OR TORT (INCLUDING NEGLIGENCE OR OTHERWISE)
// ARISING IN ANY WAY OUT OF THE USE OF THIS SOFTWARE, EVEN IF ADVISED OF THE
// POSSIBILITY OF SUCH DAMAGE.

'use strict';
var $ = require('jquery');
var _ = require('underscore');
var ga = require('../analytics');
var colour = require('../colour');
var Toggles = require('../toggles');
var FontScale = require('../fontscale');
var Promise = require('es6-promise').Promise;
var Components = require('../components');
var LruCache = require('lru-cache');
var options = require('../options');
var monaco = require('../monaco');
var Alert = require('../alert');
var bigInt = require('big-integer');
var local = require('../local');
var Sentry = require('@sentry/browser');
var Libraries = require('../libs-widget');
require('../modes/asm-mode');

require('selectize');

var OpcodeCache = new LruCache({
    max: 64 * 1024,
    length: function (n) {
        return JSON.stringify(n).length;
    }
});

function patchOldFilters(filters) {
    if (filters === undefined) return undefined;
    // Filters are of the form {filter: true|false¸ ...}. In older versions, we used
    // to suppress the {filter:false} form. This means we can't distinguish between
    // "filter not on" and "filter not present". In the latter case we want to default
    // the filter. In the former case we want the filter off. Filters now don't suppress
    // but there are plenty of permalinks out there with no filters set at all. Here
    // we manually set any missing filters to 'false' to recover the old behaviour of
    // "if it's not here, it's off".
    _.each(['binary', 'labels', 'directives', 'commentOnly', 'trim', 'intel'], function (oldFilter) {
        if (filters[oldFilter] === undefined) filters[oldFilter] = false;
    });
    return filters;
}

var languages = options.languages;

function Compiler(hub, container, state) {
    this.container = container;
    this.hub = hub;
    this.eventHub = hub.createEventHub();
    this.compilerService = hub.compilerService;
    this.domRoot = container.getElement();
    this.domRoot.html($('#compiler').html());
    this.id = state.id || hub.nextCompilerId();
    this.sourceEditorId = state.source || 1;
    this.settings = JSON.parse(local.get('settings', '{}'));
    this.initLang(state);
    this.initCompiler(state);
    this.infoByLang = {};
    this.deferCompiles = hub.deferred;
    this.needsCompile = false;
    this.options = state.options || options.compileOptions[this.currentLangId];
    this.source = '';
    this.assembly = [];
    this.colours = [];
    this.lastResult = {};
    this.pendingRequestSentAt = 0;
    this.nextRequest = null;
    this.optViewOpen = false;
    this.cfgViewOpen = false;
    this.wantOptInfo = state.wantOptInfo;
    this.decorations = {};
    this.prevDecorations = [];
    this.alertSystem = new Alert();
    this.alertSystem.prefixMessage = "Compiler #" + this.id + ": ";

    this.linkedFadeTimeoutId = -1;

    this.initButtons(state);

    this.outputEditor = monaco.editor.create(this.monacoPlaceholder[0], {
        scrollBeyondLastLine: false,
        readOnly: true,
        language: 'asm',
        fontFamily: this.settings.editorsFFont,
        glyphMargin: !options.embedded,
        fixedOverflowWidgets: true,
        minimap: {
            maxColumn: 80
        },
        lineNumbersMinChars: options.embedded ? 1 : 5
    });

    this.fontScale = new FontScale(this.domRoot, state, this.outputEditor);

    this.compilerPicker.selectize({
        sortField: [
            {field: '$order'},
            {field: 'name'}
        ],
        valueField: 'id',
        labelField: 'name',
        searchField: ['name'],
        optgroupField: 'group',
        optgroups: this.getGroupsInUse(),
        lockOptgroupOrder: true,
        options: _.map(this.getCurrentLangCompilers(), _.identity),
        items: this.compiler ? [this.compiler.id] : [],
        dropdownParent: 'body',
        closeAfterSelect: true
    }).on('change', _.bind(function (e) {
        var val = $(e.target).val();
        if (val) {
            ga.proxy('send', {
                hitType: 'event',
                eventCategory: 'SelectCompiler',
                eventAction: val
            });
            this.onCompilerChange(val);
        }
    }, this));

    this.compilerSelecrizer = this.compilerPicker[0].selectize;

    this.initLibraries(state);

    this.initEditorActions();

    this.initCallbacks();
    // Handle initial settings
    this.onSettingsChange(this.settings);
    this.sendCompiler();
    this.updateCompilerInfo();
    this.updateButtons();
    this.saveState();
    ga.proxy('send', {
        hitType: 'event',
        eventCategory: 'OpenViewPane',
        eventAction: 'Compiler'
    });
}

Compiler.prototype.clearEditorsLinkedLines = function () {
    this.eventHub.emit('editorSetDecoration', this.sourceEditorId, -1, false);
};

Compiler.prototype.getGroupsInUse = function () {
    return _.chain(this.getCurrentLangCompilers())
        .map()
        .uniq(false, function (compiler) {
            return compiler.group;
        })
        .map(function (compiler) {
            return {value: compiler.group, label: compiler.groupName || compiler.group};
        })
        .sortBy('label')
        .value();
};

Compiler.prototype.close = function () {
    this.eventHub.unsubscribe();
    this.eventHub.emit('compilerClose', this.id);
    this.outputEditor.dispose();
};

Compiler.prototype.initPanerButtons = function () {
    var outputConfig = _.bind(function () {
        return Components.getOutput(this.id, this.sourceEditorId);
    }, this);

    this.container.layoutManager.createDragSource(this.outputBtn, outputConfig);
    this.outputBtn.click(_.bind(function () {
        var insertPoint = this.hub.findParentRowOrColumn(this.container) ||
            this.container.layoutManager.root.contentItems[0];
        insertPoint.addChild(outputConfig);
    }, this));

    var cloneComponent = _.bind(function () {
        return {
            type: 'component',
            componentName: 'compiler',
            componentState: this.currentState()
        };
    }, this);
    var createOptView = _.bind(function () {
        return Components.getOptViewWith(this.id, this.source, this.lastResult.optOutput, this.getCompilerName(),
            this.sourceEditorId);
    }, this);

    var createAstView = _.bind(function () {
        return Components.getAstViewWith(this.id, this.source, this.lastResult.astOutput, this.getCompilerName(),
            this.sourceEditorId);
    }, this);

    var createGccDumpView = _.bind(function () {
        return Components.getGccDumpViewWith(this.id, this.getCompilerName(), this.sourceEditorId,
            this.lastResult.gccDumpOutput);
    }, this);

    var createCfgView = _.bind(function () {
        return Components.getCfgViewWith(this.id, this.sourceEditorId);
    }, this);

    var panerDropdown = this.domRoot.find('.pane-dropdown');
    var togglePannerAdder = function () {
        panerDropdown.dropdown('toggle');
    };

    this.container.layoutManager
        .createDragSource(this.domRoot.find('.btn.add-compiler'), cloneComponent)
        ._dragListener.on('dragStart', togglePannerAdder);

    this.domRoot.find('.btn.add-compiler').click(_.bind(function () {
        var insertPoint = this.hub.findParentRowOrColumn(this.container) ||
            this.container.layoutManager.root.contentItems[0];
        insertPoint.addChild(cloneComponent);
    }, this));

    this.container.layoutManager
        .createDragSource(this.optButton, createOptView)
        ._dragListener.on('dragStart', togglePannerAdder);

    this.optButton.click(_.bind(function () {
        var insertPoint = this.hub.findParentRowOrColumn(this.container) ||
            this.container.layoutManager.root.contentItems[0];
        insertPoint.addChild(createOptView);
    }, this));

    this.container.layoutManager
        .createDragSource(this.astButton, createAstView)
        ._dragListener.on('dragStart', togglePannerAdder);

    this.astButton.click(_.bind(function () {
        var insertPoint = this.hub.findParentRowOrColumn(this.container) ||
            this.container.layoutManager.root.contentItems[0];
        insertPoint.addChild(createAstView);
    }, this));

    this.container.layoutManager
        .createDragSource(this.gccDumpButton, createGccDumpView)
        ._dragListener.on('dragStart', togglePannerAdder);

    this.gccDumpButton.click(_.bind(function () {
        var insertPoint = this.hub.findParentRowOrColumn(this.container) ||
            this.container.layoutManager.root.contentItems[0];
        insertPoint.addChild(createGccDumpView);
    }, this));

    this.container.layoutManager
        .createDragSource(this.cfgButton, createCfgView)
        ._dragListener.on('dragStart', togglePannerAdder);

    this.cfgButton.click(_.bind(function () {
        var insertPoint = this.hub.findParentRowOrColumn(this.container) ||
            this.container.layoutManager.root.contentItems[0];
        insertPoint.addChild(createCfgView);
    }, this));

    this.initToolButtons(togglePannerAdder);
};

Compiler.prototype.undefer = function () {
    this.deferCompiles = false;
    if (this.needsCompile) this.compile();
};

Compiler.prototype.updateAndCalcTopBarHeight = function () {
    // If we save vertical space by hiding stuff that's OK to hide
    // when thin, then hide that stuff.
    this.hideable.show();
    var topBarHeightMax = this.topBar.outerHeight(true);
    this.hideable.hide();
    var topBarHeightMin = this.topBar.outerHeight(true);
    var topBarHeight = topBarHeightMin;
    if (topBarHeightMin === topBarHeightMax) {
        this.hideable.show();
    }

    return topBarHeight;
};

Compiler.prototype.resize = function () {
    var topBarHeight = this.updateAndCalcTopBarHeight();
    var bottomBarHeight = this.bottomBar.outerHeight(true);
    this.outputEditor.layout({
        width: this.domRoot.width(),
        height: this.domRoot.height() - topBarHeight - bottomBarHeight
    });
};

Compiler.prototype.initLang = function (state) {
    // If we don't have a language, but a compiler, find the corresponding language.
    this.currentLangId = state.lang;
    if (!this.currentLangId && state.compiler) {
        this.currentLangId = this.langOfCompiler(state.compiler);
    }
    if (!this.currentLangId && languages[this.settings.defaultLanguage]) {
        this.currentLangId = languages[this.settings.defaultLanguage].id;
    }
    if (!this.currentLangId) {
        this.currentLangId = _.keys(languages)[0];
    }
};

Compiler.prototype.initCompiler = function (state) {
    this.originalCompilerId = state.compiler;
    if (state.compiler)
        this.compiler = this.findCompiler(this.currentLangId, state.compiler);
    else
        this.compiler = this.findCompiler(this.currentLangId, options.defaultCompiler[this.currentLangId]);
    if (!this.compiler) {
        var compilers = this.compilerService.compilersByLang[this.currentLangId];
        if (compilers) this.compiler = _.values(compilers)[0];
    }
};

Compiler.prototype.initEditorActions = function () {
    this.outputEditor.addAction({
        id: 'viewsource',
        label: 'Scroll to source',
        keybindings: [monaco.KeyMod.CtrlCmd | monaco.KeyCode.F10],
        keybindingContext: null,
        contextMenuGroupId: 'navigation',
        contextMenuOrder: 1.5,
        run: _.bind(function (ed) {
            var desiredLine = ed.getPosition().lineNumber - 1;
            var source = this.assembly[desiredLine].source;
            if (source.file === null) {
                // a null file means it was the user's source
                this.eventHub.emit('editorSetDecoration', this.sourceEditorId, source.line, true);
            } else {
                // TODO: some indication this asm statement came from elsewhere
                this.eventHub.emit('editorSetDecoration', this.sourceEditorId, -1, false);
            }
        }, this)
    });

    this.outputEditor.addAction({
        id: 'viewasmdoc',
        label: 'View x86-64 opcode doc',
        keybindings: [monaco.KeyMod.CtrlCmd | monaco.KeyCode.F8],
        keybindingContext: null,
        contextMenuGroupId: 'help',
        contextMenuOrder: 1.5,
        run: _.bind(this.onAsmToolTip, this)
    });

    this.outputEditor.addAction({
        id: 'toggleColourisation',
        label: 'Toggle colourisation',
        keybindings: [monaco.KeyMod.CtrlCmd | monaco.KeyMod.Shift | monaco.KeyCode.F1],
        keybindingContext: null,
        run: _.bind(function () {
            this.eventHub.emit('modifySettings', {
                colouriseAsm: !this.settings.colouriseAsm
            });
        }, this)
    });

};

// Gets the filters that will actually be used (accounting for issues with binary
// mode etc).
Compiler.prototype.getEffectiveFilters = function () {
    if (!this.compiler) return {};
    var filters = this.filters.get();
    if (filters.binary && !this.compiler.supportsBinary) {
        delete filters.binary;
    }
    if (filters.execute && !this.compiler.supportsExecute) {
        delete filters.execute;
    }
    if (filters.libraryCode && !this.compiler.supportsLibraryCodeFilter) {
        delete filters.libraryCode;
    }
    _.each(this.compiler.disabledFilters, function (filter) {
        if (filters[filter]) {
            delete filters[filter];
        }
    });
    return filters;
};

Compiler.prototype.findTools = function (content, tools) {
    if (content.componentName === "tool") {
        if (
            (content.componentState.editor === this.sourceEditorId) &&
            (content.componentState.compiler === this.id)) {
            tools.push({
                id: content.componentState.toolId,
                args: content.componentState.args
            });
        }
    } else if (content.content) {
        _.each(content.content, function (subcontent) {
            tools = this.findTools(subcontent, tools);
        }, this);
    }

    return tools;
};

Compiler.prototype.getActiveTools = function (newToolSettings) {
    if (!this.compiler) return {};

    var tools = [];
    if (newToolSettings) {
        tools.push({
            id: newToolSettings.toolId,
            args: newToolSettings.args
        });
    }

    if (this.container.layoutManager.isInitialised) {
        var config = this.container.layoutManager.toConfig();
        return this.findTools(config, tools);
    } else {
        return tools;
    }
};

Compiler.prototype.isToolActive = function (activetools, toolId) {
    return _.find(activetools, function (tool) {
        return tool.id === toolId;
    });
};

Compiler.prototype.compile = function (bypassCache, newTools) {
    if (this.deferCompiles) {
        this.needsCompile = true;
        return;
    }
    this.needsCompile = false;
    this.compileTimeLabel.text(' - Compiling...');
    var options = {
        userArguments: this.options,
        compilerOptions: {
            produceAst: this.astViewOpen,
            produceGccDump: {
                opened: this.gccDumpViewOpen,
                pass: this.gccDumpPassSelected,
                treeDump: this.treeDumpEnabled,
                rtlDump: this.rtlDumpEnabled
            },
            produceOptInfo: this.wantOptInfo,
            produceCfg: this.cfgViewOpen
        },
        filters: this.getEffectiveFilters(),
        tools: this.getActiveTools(newTools)
    };
    var includeFlag = this.compiler ? this.compiler.includeFlag : '-I';
    _.each(this.libsWidget.getLibsInUse(), function (item) {
        _.each(item.path, function (path) {
            options.userArguments += ' ' + includeFlag + path;
        });
    });
    this.compilerService.expand(this.source).then(_.bind(function (expanded) {
        var request = {
            source: expanded || '',
            compiler: this.compiler ? this.compiler.id : '',
            options: options,
            lang: this.currentLangId
        };
        if (bypassCache) request.bypassCache = true;
        if (!this.compiler) {
            this.onCompileResponse(request, errorResult('<Please select a compiler>'), false);
        } else {
            this.sendCompile(request);
        }
    }, this));
};

Compiler.prototype.sendCompile = function (request) {
    var onCompilerResponse = _.bind(this.onCompileResponse, this);

    if (this.pendingRequestSentAt) {
        // If we have a request pending, then just store this request to do once the
        // previous request completes.
        this.nextRequest = request;
        return;
    }
    this.eventHub.emit('compiling', this.id, this.compiler);
    // Display the spinner
    this.handleCompilationStatus({code: 4});
    this.pendingRequestSentAt = Date.now();
    // After a short delay, give the user some indication that we're working on their
    // compilation.
    var progress = setTimeout(_.bind(function () {
        this.setAssembly(fakeAsm('<Compiling...>'));
    }, this), 500);
    this.compilerService.submit(request)
        .then(function (x) {
            clearTimeout(progress);
            onCompilerResponse(request, x.result, x.localCacheHit);
        })
        .catch(function (x) {
            clearTimeout(progress);
            var message = "Unknown error";
            if (_.isString(x)) {
                message = x;
            } else if (x) {
                message = x.error || x.code;
            }
            onCompilerResponse(request,
                errorResult('<Compilation failed: ' + message + '>'), false);
        });
};

Compiler.prototype.getBinaryForLine = function (line) {
    var obj = this.assembly[line - 1];
    if (!obj) return '<div class="address">????</div><div class="opcodes"><span class="opcode">????</span></div>';
    var address = obj.address ? obj.address.toString(16) : '';
    var opcodes = '<div class="opcodes" title="' + (obj.opcodes || []).join(' ') + '">';
    _.each(obj.opcodes, function (op) {
        opcodes += ('<span class="opcode">' + op + '</span>');
    });
    return '<div class="binary-side"><div class="address">' + address + '</div>' + opcodes + '</div></div>';
};

// TODO: use ContentWidgets? OverlayWidgets?
// Use highlight providers? hover providers? highlight providers?
Compiler.prototype.setAssembly = function (asm) {
    this.assembly = asm;
    if (!this.outputEditor || !this.outputEditor.getModel()) return;
    var currentTopLine = this.outputEditor.getCompletelyVisibleLinesRangeInViewport().startLineNumber;
    this.outputEditor.getModel().setValue(asm.length ? _.pluck(asm, 'text').join('\n') : "<No assembly generated>");
    this.outputEditor.revealLine(currentTopLine);
    var addrToAddrDiv = {};
    var decorations = [];
    _.each(this.assembly, _.bind(function (obj, line) {
        var address = obj.address ? obj.address.toString(16) : '';
        //     var div = $("<div class='address cm-number'>" + address + "</div>");
        addrToAddrDiv[address] = {div: 'moo', line: line};
    }, this));

    _.each(this.assembly, _.bind(function (obj, line) {
        if (!obj.links) return;
        _.each(obj.links, _.bind(function (link) {
            var address = link.to.toString(16);
            // var thing = $("<a href='#' class='cm-number'>" + address + "</a>");
            // this.outputEditor.markText(
            //     from, to, {replacedWith: thing[0], handleMouseEvents: false});
            var dest = addrToAddrDiv[address];
            if (dest) {
                decorations.push({
                    range: new monaco.Range(line, link.offset, line, link.offset + link.length),
                    options: {}
                });
                // var editor = this.outputEditor;
                // thing.hover(function (e) {
                //     var entered = e.type == "mouseenter";
                //     dest.div.toggleClass("highlighted", entered);
                //     thing.toggleClass("highlighted", entered);
                // });
                // thing.on('click', function (e) {
                //     editor.scrollIntoView({line: dest.line, ch: 0}, 30);
                //     dest.div.toggleClass("highlighted", false);
                //     thing.toggleClass("highlighted", false);
                //     e.preventDefault();
                // });
            }
        }, this));
    }, this));
};

function errorResult(text) {
    return {asm: fakeAsm(text), code: -1, stdout: '', stderr: ''};
}

function fakeAsm(text) {
    return [{text: text, source: null, fake: true}];
}

Compiler.prototype.onCompileResponse = function (request, result, cached) {
    // Delete trailing empty lines
    if ($.isArray(result.asm)) {
        var indexToDiscard = _.findLastIndex(result.asm, function (line) {
            return !_.isEmpty(line.text);
        });
        result.asm.splice(indexToDiscard + 1, result.asm.length - indexToDiscard);
    }
    this.lastResult = result;
    var timeTaken = Math.max(0, Date.now() - this.pendingRequestSentAt);
    var wasRealReply = this.pendingRequestSentAt > 0;
    this.pendingRequestSentAt = 0;
    ga.proxy('send', {
        hitType: 'event',
        eventCategory: 'Compile',
        eventAction: request.compiler,
        eventLabel: request.options.userArguments,
        eventValue: cached ? 1 : 0
    });
    ga.proxy('send', {
        hitType: 'timing',
        timingCategory: 'Compile',
        timingVar: request.compiler,
        timingValue: timeTaken
    });

    this.setAssembly(result.asm || fakeAsm('<No output>'));
    if (request.options.filters.binary) {
        this.setBinaryMargin();
    } else {
        this.outputEditor.updateOptions({
            lineNumbers: true,
            lineNumbersMinChars: options.embedded ? 1 : 5,
            glyphMargin: true
        });
    }
    var stdout = result.stdout || [];
    var stderr = result.stderr || [];

    var allText = _.pluck(stdout.concat(stderr), 'text').join('\n');
    var failed = result.code !== 0;
    var warns = !failed && !!allText;
    this.handleCompilationStatus({code: failed ? 3 : (warns ? 2 : 1), compilerOut: result.code});
    this.outputTextCount.text(stdout.length);
    this.outputErrorCount.text(stderr.length);
    if (this.isOutputOpened) {
        this.outputBtn.prop('title', '');
    } else {
        this.outputBtn.prop('title', allText.replace(/\x1b\[[0-9;]*m(.\[K)?/g, ''));
    }
    var timeLabelText = '';
    if (cached) {
        timeLabelText = ' - cached';
    } else if (wasRealReply) {
        timeLabelText = ' - ' + timeTaken + 'ms';
    }

    if (result.asmSize !== undefined) {
        timeLabelText += ' (' + result.asmSize + 'B)';
    }

    this.compileTimeLabel.text(timeLabelText);

    this.eventHub.emit('compileResult', this.id, this.compiler, result, languages[this.currentLangId]);
    this.updateButtons();
    this.setCompilationOptionsPopover(result.compilationOptions ? result.compilationOptions.join(' ') : '');
    if (this.nextRequest) {
        var next = this.nextRequest;
        this.nextRequest = null;
        this.sendCompile(next);
    }
};

Compiler.prototype.setBinaryMargin = function () {
    this.outputEditor.updateOptions({
        lineNumbers: _.bind(this.getBinaryForLine, this),
        lineNumbersMinChars: 20,
        glyphMargin: false
    });
    this.outputEditor._configuration._validatedOptions.lineNumbersMinChars = 20;
    this.outputEditor._configuration._recomputeOptions();
};

Compiler.prototype.onEditorChange = function (editor, source, langId, compilerId) {
    if (editor === this.sourceEditorId && langId === this.currentLangId &&
        (compilerId === undefined || compilerId === this.id)) {
        this.source = source;
        this.compile();
    }
};

Compiler.prototype.onToolOpened = function (compilerId, toolSettings) {
    if (this.id === compilerId) {
        var toolId = toolSettings.toolId;
        if (toolId === "clangtidytrunk") {
            this.clangtidyToolButton.prop('disabled', true);
        } else if (toolId === "llvm-mcatrunk") {
            this.llvmmcaToolButton.prop('disabled', true);
        } else if (toolId === "pahole") {
            this.paholeToolButton.prop('disabled', true);
        }

        this.compile(false, toolSettings);
    }
};

Compiler.prototype.onToolClosed = function (compilerId, toolSettings) {
    if (this.id === compilerId) {
        var toolId = toolSettings.toolId;
        if (toolId === "clangtidytrunk") {
            this.clangtidyToolButton.prop('disabled', !this.supportsTool(toolId));
        } else if (toolId === "llvm-mcatrunk") {
            this.llvmmcaToolButton.prop('disabled', !this.supportsTool(toolId));
        } else if (toolId === "pahole") {
            this.paholeToolButton.prop('disabled', !this.supportsTool(toolId));
        }
    }
};

Compiler.prototype.onOutputOpened = function (compilerId) {
    if (this.id === compilerId) {
        this.isOutputOpened = true;
        this.outputBtn.prop('disabled', true);
        this.resendResult();
    }
};

Compiler.prototype.onOutputClosed = function (compilerId) {
    if (this.id === compilerId) {
        this.isOutputOpened = false;
        this.outputBtn.prop('disabled', false);
    }
};

Compiler.prototype.onOptViewClosed = function (id) {
    if (this.id === id) {
        this.wantOptInfo = false;
        this.optViewOpen = false;
        this.optButton.prop('disabled', this.optViewOpen);
    }
};

Compiler.prototype.onAstViewOpened = function (id) {
    if (this.id === id) {
        this.astButton.prop('disabled', true);
        this.astViewOpen = true;
        this.compile();
    }
};

Compiler.prototype.onToolSettingsChange = function (id) {
    if (this.id === id) {
        this.compile();
    }
};

Compiler.prototype.onAstViewClosed = function (id) {
    if (this.id === id) {
        this.astButton.prop('disabled', false);
        this.astViewOpen = false;
    }
};

Compiler.prototype.onGccDumpUIInit = function (id) {
    if (this.id === id) {
        this.compile();
    }
};

Compiler.prototype.onGccDumpFiltersChanged = function (id, filters, reqCompile) {
    if (this.id === id) {
        this.treeDumpEnabled = (filters.treeDump !== false);
        this.rtlDumpEnabled = (filters.rtlDump !== false);

        if (reqCompile) {
            this.compile();
        }
    }
};

Compiler.prototype.onGccDumpPassSelected = function (id, passId, reqCompile) {
    if (this.id === id) {
        this.gccDumpPassSelected = passId;

        if (reqCompile && passId !== '') {
            this.compile();
        }
    }
};

Compiler.prototype.onGccDumpViewOpened = function (id) {
    if (this.id === id) {
        this.gccDumpButton.prop('disabled', true);
        this.gccDumpViewOpen = true;
    }
};

Compiler.prototype.onGccDumpViewClosed = function (id) {
    if (this.id === id) {
        this.gccDumpButton.prop('disabled', !this.compiler.supportsGccDump);
        this.gccDumpViewOpen = false;

        delete this.gccDumpPassSelected;
        delete this.treeDumpEnabled;
        delete this.rtlDumpEnabled;
    }
};

Compiler.prototype.onOptViewOpened = function (id) {
    if (this.id === id) {
        this.optViewOpen = true;
        this.wantOptInfo = true;
        this.optButton.prop('disabled', this.optViewOpen);
        this.compile();
    }
};

Compiler.prototype.onCfgViewOpened = function (id) {
    if (this.id === id) {
        this.cfgButton.prop('disabled', true);
        this.cfgViewOpen = true;
        this.compile();
    }
};

Compiler.prototype.onCfgViewClosed = function (id) {
    if (this.id === id) {
        this.cfgViewOpen = false;
        this.cfgButton.prop('disabled', this.getEffectiveFilters().binary);
    }
};

Compiler.prototype.initButtons = function (state) {
    this.filters = new Toggles(this.domRoot.find('.filters'), patchOldFilters(state.filters));

    this.optButton = this.domRoot.find('.btn.view-optimization');
    this.astButton = this.domRoot.find('.btn.view-ast');
    this.gccDumpButton = this.domRoot.find('.btn.view-gccdump');
    this.cfgButton = this.domRoot.find('.btn.view-cfg');
    this.libsButton = this.domRoot.find('.btn.show-libs');

    this.compileTimeLabel = this.domRoot.find('.compile-time');
    this.compileClearCache = this.domRoot.find('.clear-cache');

    this.outputBtn = this.domRoot.find('.output-btn');
    this.outputTextCount = this.domRoot.find('span.text-count');
    this.outputErrorCount = this.domRoot.find('span.err-count');

    this.optionsField = this.domRoot.find('.options');
    this.prependOptions = this.domRoot.find('.prepend-options');
    this.fullCompilerName = this.domRoot.find('.full-compiler-name');
    this.setCompilationOptionsPopover(this.compiler ? this.compiler.options : null);
    // Dismiss on any click that isn't either in the opening element, inside
    // the popover or on any alert
    $(document).on('mouseup', _.bind(function (e) {
        var target = $(e.target);
        if (!target.is(this.prependOptions) && this.prependOptions.has(target).length === 0 &&
            target.closest('.popover').length === 0)
            this.prependOptions.popover("hide");

        if (!target.is(this.fullCompilerName) && this.fullCompilerName.has(target).length === 0 &&
            target.closest('.popover').length === 0)
            this.fullCompilerName.popover("hide");
    }, this));

    this.filterBinaryButton = this.domRoot.find("[data-bind='binary']");
    this.filterBinaryTitle = this.filterBinaryButton.prop('title');

    this.filterExecuteButton = this.domRoot.find("[data-bind='execute']");
    this.filterExecuteTitle = this.filterExecuteButton.prop('title');

    this.filterLabelsButton = this.domRoot.find("[data-bind='labels']");
    this.filterLabelsTitle = this.filterLabelsButton.prop('title');

    this.filterDirectivesButton = this.domRoot.find("[data-bind='directives']");
    this.filterDirectivesTitle = this.filterDirectivesButton.prop('title');

    this.filterLibraryCodeButton = this.domRoot.find("[data-bind='libraryCode']");
    this.filterLibraryCodeTitle = this.filterLibraryCodeButton.prop('title');

    this.filterCommentsButton = this.domRoot.find("[data-bind='commentOnly']");
    this.filterCommentsTitle = this.filterCommentsButton.prop('title');

    this.filterTrimButton = this.domRoot.find("[data-bind='trim']");
    this.filterTrimTitle = this.filterTrimButton.prop('title');

    this.filterIntelButton = this.domRoot.find("[data-bind='intel']");
    this.filterIntelTitle = this.filterIntelButton.prop('title');

    this.filterDemangleButton = this.domRoot.find("[data-bind='demangle']");
    this.filterDemangleTitle = this.filterDemangleButton.prop('title');

    this.noBinaryFiltersButtons = this.domRoot.find('.nonbinary');
    this.filterExecuteButton.toggle(options.supportsExecute);
    this.filterLibraryCodeButton.toggle(options.supportsLibraryCodeFilter);
    this.optionsField.val(this.options);

    this.shortCompilerName = this.domRoot.find('.short-compiler-name');
    this.compilerPicker = this.domRoot.find('.compiler-picker');
    this.setCompilerVersionPopover('');

    this.topBar = this.domRoot.find('.top-bar');
    this.bottomBar = this.domRoot.find('.bottom-bar');
    this.statusLabel = this.domRoot.find('.status-text');

    this.hideable = this.domRoot.find('.hideable');
    this.statusIcon = this.domRoot.find('.status-icon');

    this.monacoPlaceholder = this.domRoot.find('.monaco-placeholder');

    this.initPanerButtons();
};

Compiler.prototype.onLibsChanged = function () {
    this.saveState();
    this.compile();
};

Compiler.prototype.initLibraries = function (state) {
    this.libsWidget = new Libraries.Widget(this.currentLangId, this.libsButton,
        state, _.bind(this.onLibsChanged, this));
};

Compiler.prototype.supportsTool = function (toolId) {
    if (!this.compiler) return;

    return _.find(this.compiler.tools, function (tool) {
        return (tool.tool.id === toolId);
    });
};

Compiler.prototype.initToolButton = function (togglePannerAdder, button, toolId) {
    var createToolView = _.bind(function () {
        return Components.getToolViewWith(this.id, this.sourceEditorId, toolId, "");
    }, this);

    this.container.layoutManager
        .createDragSource(button, createToolView)
        ._dragListener.on('dragStart', togglePannerAdder);

    button.click(_.bind(function () {
        var insertPoint = this.hub.findParentRowOrColumn(this.container) ||
            this.container.layoutManager.root.contentItems[0];
        insertPoint.addChild(createToolView);
    }, this));
};

Compiler.prototype.initToolButtons = function (togglePannerAdder) {
    this.clangtidyToolButton = this.domRoot.find('.view-clangtidytool');
    this.llvmmcaToolButton = this.domRoot.find('.view-llvmmcatool');
    this.paholeToolButton = this.domRoot.find('.view-pahole');

    this.initToolButton(togglePannerAdder, this.clangtidyToolButton, "clangtidytrunk");
    this.initToolButton(togglePannerAdder, this.llvmmcaToolButton, "llvm-mcatrunk");
    this.initToolButton(togglePannerAdder, this.paholeToolButton, "pahole");
};

Compiler.prototype.updateButtons = function () {
    if (!this.compiler) return;
    var filters = this.getEffectiveFilters();
    // We can support intel output if the compiler supports it, or if we're compiling
    // to binary (as we can disassemble it however we like).
    var formatFilterTitle = function (button, title) {
        button.prop('title', '[' + (button.hasClass('active') ? 'ON' : 'OFF') + '] ' + title +
            (button.prop('disabled') ? ' [LOCKED]' : ''));
    };
    var isIntelFilterDisabled = !this.compiler.supportsIntel && !filters.binary;
    this.filterIntelButton.prop('disabled', isIntelFilterDisabled);
    formatFilterTitle(this.filterIntelButton, this.filterIntelTitle);
    // Disable binary support on compilers that don't work with it.
    this.filterBinaryButton.prop('disabled', !this.compiler.supportsBinary);
    formatFilterTitle(this.filterBinaryButton, this.filterBinaryTitle);
    this.filterExecuteButton.prop('disabled', !this.compiler.supportsExecute);
    formatFilterTitle(this.filterExecuteButton, this.filterExecuteTitle);
    // Disable demangle for compilers where we can't access it
    this.filterDemangleButton.prop('disabled', !this.compiler.supportsDemangle);
    formatFilterTitle(this.filterDemangleButton, this.filterDemangleTitle);
    // Disable any of the options which don't make sense in binary mode.
    var noBinaryFiltersDisabled = !!filters.binary && !this.compiler.supportsFiltersInBinary;
    this.noBinaryFiltersButtons.prop('disabled', noBinaryFiltersDisabled);

    this.filterLibraryCodeButton.prop('disabled', !this.compiler.supportsLibraryCodeFilter);
    formatFilterTitle(this.filterLibraryCodeButton, this.filterLibraryCodeTitle);

    this.filterLabelsButton.prop('disabled', this.compiler.disabledFilters.indexOf('labels') !== -1);
    formatFilterTitle(this.filterLabelsButton, this.filterLabelsTitle);
    this.filterDirectivesButton.prop('disabled', this.compiler.disabledFilters.indexOf('directives') !== -1);
    formatFilterTitle(this.filterDirectivesButton, this.filterDirectivesTitle);
    this.filterCommentsButton.prop('disabled', this.compiler.disabledFilters.indexOf('commentOnly') !== -1);
    formatFilterTitle(this.filterCommentsButton, this.filterCommentsTitle);
    this.filterTrimButton.prop('disabled', this.compiler.disabledFilters.indexOf('trim') !== -1);
    formatFilterTitle(this.filterTrimButton, this.filterTrimTitle);

    this.optButton.prop('disabled', !this.compiler.supportsOptOutput);
    this.astButton.prop('disabled', !this.compiler.supportsAstView);
    this.cfgButton.prop('disabled', !this.compiler.supportsCfg);
    this.gccDumpButton.prop('disabled', !this.compiler.supportsGccDump);

    var activeTools = this.getActiveTools();
    this.clangtidyToolButton.prop('disabled',
        !(this.supportsTool("clangtidytrunk") && !this.isToolActive(activeTools, "clangtidytrunk")));
    this.llvmmcaToolButton.prop('disabled',
        !(this.supportsTool("llvm-mcatrunk") && !this.isToolActive(activeTools, "llvm-mcatrunk")));
<<<<<<< HEAD

    this.fillPopularArgumentsMenu();
};

Compiler.prototype.fillPopularArgumentsMenu = function () {
    var popularArgumentsMenu = this.domRoot.find("div.populararguments div.dropdown-menu");
    popularArgumentsMenu.html("");

    if (this.compiler) {
        this.compilerService.requestPopularArguments(this.compiler.id)
            .then(_.bind(function (x) {
                if (x.result) {
                    _.forEach(x.result, _.bind(function (arg, key) {
                        var argumentButton = $(document.createElement("button"));
                        argumentButton.addClass('dropdown-item btn btn-light btn-sm');
                        argumentButton.attr("title", arg.description);
                        argumentButton.data("arg", key);
                        argumentButton.html(_.escape(key));

                        argumentButton.click(_.bind(function (event) {
                            var button = $(event.target);
                            var curOptions = this.optionsField.val();
                            if (curOptions.length > 0) {
                                this.optionsField.val(curOptions + " " + button.data("arg"));
                            } else {
                                this.optionsField.val(button.data("arg"));
                            }

                            this.optionsField.change();
                        }, this));

                        popularArgumentsMenu.append(argumentButton);
                    }, this));
                }
            }, this));
    }
=======
    this.paholeToolButton.prop('disabled',
        !(this.supportsTool("pahole") && !this.isToolActive(activeTools, "pahole")));
>>>>>>> 89ba35d4
};

Compiler.prototype.onFontScale = function () {
    if (this.getEffectiveFilters().binary) {
        this.setBinaryMargin();
    }
    this.saveState();
};

Compiler.prototype.initListeners = function () {
    this.filters.on('change', _.bind(this.onFilterChange, this));
    this.fontScale.on('change', _.bind(this.onFontScale, this));

    this.container.on('destroy', this.close, this);
    this.container.on('resize', this.resize, this);
    this.container.on('shown', this.resize, this);
    this.container.on('open', function () {
        this.eventHub.emit('compilerOpen', this.id, this.sourceEditorId);
    }, this);
    this.eventHub.on('editorChange', this.onEditorChange, this);
    this.eventHub.on('editorClose', this.onEditorClose, this);
    this.eventHub.on('colours', this.onColours, this);
    this.eventHub.on('resendCompilation', this.onResendCompilation, this);
    this.eventHub.on('findCompilers', this.sendCompiler, this);
    this.eventHub.on('compilerSetDecorations', this.onCompilerSetDecorations, this);
    this.eventHub.on('settingsChange', this.onSettingsChange, this);

    this.eventHub.on('toolSettingsChange', this.onToolSettingsChange, this);
    this.eventHub.on('toolOpened', this.onToolOpened, this);
    this.eventHub.on('toolClosed', this.onToolClosed, this);

    this.eventHub.on('optViewOpened', this.onOptViewOpened, this);
    this.eventHub.on('optViewClosed', this.onOptViewClosed, this);
    this.eventHub.on('astViewOpened', this.onAstViewOpened, this);
    this.eventHub.on('astViewClosed', this.onAstViewClosed, this);
    this.eventHub.on('outputOpened', this.onOutputOpened, this);
    this.eventHub.on('outputClosed', this.onOutputClosed, this);

    this.eventHub.on('gccDumpPassSelected', this.onGccDumpPassSelected, this);
    this.eventHub.on('gccDumpFiltersChanged', this.onGccDumpFiltersChanged, this);
    this.eventHub.on('gccDumpViewOpened', this.onGccDumpViewOpened, this);
    this.eventHub.on('gccDumpViewClosed', this.onGccDumpViewClosed, this);
    this.eventHub.on('gccDumpUIInit', this.onGccDumpUIInit, this);

    this.eventHub.on('cfgViewOpened', this.onCfgViewOpened, this);
    this.eventHub.on('cfgViewClosed', this.onCfgViewClosed, this);
    this.eventHub.on('resize', this.resize, this);
    this.eventHub.on('requestFilters', function (id) {
        if (id === this.id) {
            this.eventHub.emit('filtersChange', this.id, this.getEffectiveFilters());
        }
    }, this);
    this.eventHub.on('requestCompiler', function (id) {
        if (id === this.id) {
            this.sendCompiler();
        }
    }, this);
    this.eventHub.on('languageChange', this.onLanguageChange, this);
};

Compiler.prototype.initCallbacks = function () {
    this.initListeners();

    var optionsChange = _.debounce(_.bind(function (e) {
        this.onOptionsChange($(e.target).val());
    }, this), 800);

    this.optionsField
        .on('change', optionsChange)
        .on('keyup', optionsChange);

    this.mouseMoveThrottledFunction = _.throttle(_.bind(this.onMouseMove, this), 250);
    this.outputEditor.onMouseMove(_.bind(function (e) {
        this.mouseMoveThrottledFunction(e);
        if (this.linkedFadeTimeoutId !== -1) {
            clearTimeout(this.linkedFadeTimeoutId);
            this.linkedFadeTimeoutId = -1;
        }
    }, this));

    this.outputEditor.onMouseLeave(_.bind(function () {
        this.linkedFadeTimeoutId = setTimeout(_.bind(function () {
            this.clearEditorsLinkedLines();
            this.linkedFadeTimeoutId = -1;
        }, this), 5000);
    }, this));

    this.outputEditor.onMouseUp(_.bind(function () {
        if (this.getEffectiveFilters().binary) {
            this.setBinaryMargin();
        }
    }, this));

    this.outputEditor.onContextMenu(_.bind(function () {
        if (this.getEffectiveFilters().binary) {
            this.setBinaryMargin();
        }
    }, this));

    this.compileClearCache.on('click', _.bind(function () {
        this.compilerService.cache.reset();
        this.compile(true);
    }, this));

    // Dismiss the popover on escape.
    $(document).on('keyup.editable', _.bind(function (e) {
        if (e.which === 27) {
            this.libsButton.popover('hide');
        }
    }, this));

    // Dismiss on any click that isn't either in the opening element, inside
    // the popover or on any alert
    $(document).on('click', _.bind(function (e) {
        var elem = this.libsButton;
        var target = $(e.target);
        if (!target.is(elem) && elem.has(target).length === 0 && target.closest('.popover').length === 0) {
            elem.popover('hide');
        }
    }, this));

    this.eventHub.on('initialised', this.undefer, this);
};

Compiler.prototype.onOptionsChange = function (options) {
    this.options = options;
    this.saveState();
    this.compile();
    this.updateButtons();
    this.sendCompiler();
};

Compiler.prototype.updateCompilerInfo = function () {
    this.updateCompilerName();
    if (this.compiler) {
        if (this.compiler.notification) {
            this.alertSystem.notify(this.compiler.notification, {
                group: 'compilerwarning',
                alertClass: 'notification-info',
                dismissTime: 5000
            });
        }
        this.prependOptions.data('content', this.compiler.options);
    }
};

Compiler.prototype.updateCompilerUI = function () {
    this.updateButtons();
    this.updateCompilerInfo();
    // Resize in case the new compiler name is too big
    this.resize();
};

Compiler.prototype.onCompilerChange = function (value) {
    this.compiler = this.compilerService.findCompiler(this.currentLangId, value);
    this.saveState();
    this.compile();
    this.updateCompilerUI();
    this.sendCompiler();
};

Compiler.prototype.sendCompiler = function () {
    this.eventHub.emit('compiler', this.id, this.compiler, this.options, this.sourceEditorId);
};

Compiler.prototype.onEditorClose = function (editor) {
    if (editor === this.sourceEditorId) {
        // We can't immediately close as an outer loop somewhere in GoldenLayout is iterating over
        // the hierarchy. We can't modify while it's being iterated over.
        this.close();
        _.defer(function (self) {
            self.container.close();
        }, this);
    }
};

Compiler.prototype.onFilterChange = function () {
    var filters = this.getEffectiveFilters();
    this.eventHub.emit('filtersChange', this.id, filters);
    this.saveState();
    this.compile();
    this.updateButtons();
};

Compiler.prototype.currentState = function () {
    var state = {
        compiler: this.compiler ? this.compiler.id : '',
        source: this.sourceEditorId,
        options: this.options,
        // NB must *not* be effective filters
        filters: this.filters.get(),
        wantOptInfo: this.wantOptInfo,
        libs: this.libsWidget.get(),
        lang: this.currentLangId
    };
    this.fontScale.addState(state);
    return state;
};

Compiler.prototype.saveState = function () {
    this.container.setState(this.currentState());
};

Compiler.prototype.onColours = function (editor, colours, scheme) {
    if (editor === this.sourceEditorId) {
        var asmColours = {};
        _.each(this.assembly, function (x, index) {
            if (x.source && x.source.file === null && x.source.line > 0) {
                asmColours[index] = colours[x.source.line - 1];
            }
        });
        this.colours = colour.applyColours(this.outputEditor, asmColours, scheme, this.colours);
    }
};

Compiler.prototype.getCompilerName = function () {
    return this.compiler ? this.compiler.name : 'No compiler set';
};

Compiler.prototype.updateCompilerName = function () {
    var name = options.languages[this.currentLangId].name;
    var compilerName = this.getCompilerName();
    var compilerVersion = this.compiler ? this.compiler.version : '';
    this.container.setTitle(compilerName + ' (Editor #' + this.sourceEditorId + ', Compiler #' + this.id + ') ' + name);
    this.shortCompilerName.text(compilerName);
    this.setCompilerVersionPopover(compilerVersion);
};

Compiler.prototype.resendResult = function () {
    if (!$.isEmptyObject(this.lastResult)) {
        this.eventHub.emit('compileResult', this.id, this.compiler, this.lastResult);
        return true;
    }
    return false;
};

Compiler.prototype.onResendCompilation = function (id) {
    if (id === this.id) {
        this.resendResult();
    }
};

Compiler.prototype.updateDecorations = function () {
    this.prevDecorations = this.outputEditor.deltaDecorations(
        this.prevDecorations, _.flatten(_.values(this.decorations)));
};

Compiler.prototype.onCompilerSetDecorations = function (id, lineNums, revealLine) {
    if (Number(id) === this.id) {
        if (revealLine && lineNums[0]) this.outputEditor.revealLineInCenter(lineNums[0]);
        this.decorations.linkedCode = _.map(lineNums, function (line) {
            return {
                range: new monaco.Range(line, 1, line, 1),
                options: {
                    isWholeLine: true,
                    linesDecorationsClassName: 'linked-code-decoration-margin',
                    inlineClassName: 'linked-code-decoration-inline'
                }
            };
        });
        this.updateDecorations();
    }
};

Compiler.prototype.setCompilationOptionsPopover = function (content) {
    this.prependOptions.popover('dispose');
    this.prependOptions.popover({
        content: content || 'No options in use',
        template: '<div class="popover' +
            (content ? ' compiler-options-popover' : '') +
            '" role="tooltip"><div class="arrow"></div>' +
            '<h3 class="popover-header"></h3><div class="popover-body"></div></div>'
    });
};

Compiler.prototype.setCompilerVersionPopover = function (version) {
    this.fullCompilerName.popover('dispose');
    this.fullCompilerName.popover({
        content: version || '',
        template: '<div class="popover' +
            (version ? ' compiler-options-popover' : '') +
            '" role="tooltip"><div class="arrow"></div>' +
            '<h3 class="popover-header"></h3><div class="popover-body"></div></div>'
    });
};

Compiler.prototype.onSettingsChange = function (newSettings) {
    var before = this.settings;
    this.settings = _.clone(newSettings);
    if (!before.lastHoverShowSource && this.settings.hoverShowSource) {
        this.onCompilerSetDecorations(this.id, []);
    }
    this.outputEditor.updateOptions({
        contextmenu: this.settings.useCustomContextMenu,
        minimap: {
            enabled: this.settings.showMinimap && !options.embedded
        },
        fontFamily: this.settings.editorsFFont
    });
};

var hexLike = /^(#?[$]|0x)([0-9a-fA-F]+)$/;
var hexLike2 = /^(#?)([0-9a-fA-F]+)H$/;
var decimalLike = /^(#?)(-?[0-9]+)$/;

function getNumericToolTip(value) {
    var match = hexLike.exec(value) || hexLike2.exec(value);
    if (match) {
        return value + ' = ' + bigInt(match[2], 16).toString(10);
    }
    match = decimalLike.exec(value);
    if (match) {
        var asBig = bigInt(match[2]);
        if (asBig.isNegative()) {
            asBig = bigInt('ffffffffffffffff', 16).and(asBig);
        }
        return value + ' = 0x' + asBig.toString(16).toUpperCase();
    }

    return null;
}

function getAsmInfo(opcode) {
    var cacheName = 'asm/' + opcode;
    var cached = OpcodeCache.get(cacheName);
    if (cached) {
        return Promise.resolve(cached.found ? cached.result : null);
    }
    var base = window.httpRoot;
    if (!base.endsWith('/')) {
        base += '/';
    }
    return new Promise(function (resolve, reject) {
        $.ajax({
            type: 'GET',
            url: window.location.origin + base + 'api/asm/' + opcode,
            dataType: 'json',  // Expected,
            contentType: 'text/plain',  // Sent
            success: function (result) {
                OpcodeCache.set(cacheName, result);
                resolve(result.found ? result.result : null);
            },
            error: function (result) {
                reject(result);
            },
            cache: true
        });
    });
}

Compiler.prototype.onMouseMove = function (e) {
    if (e === null || e.target === null || e.target.position === null) return;
    if (this.settings.hoverShowSource === true && this.assembly) {
        var hoverAsm = this.assembly[e.target.position.lineNumber - 1];
        if (hoverAsm) {
            // We check that we actually have something to show at this point!
            this.eventHub.emit('editorSetDecoration', this.sourceEditorId, hoverAsm.source && !hoverAsm.source.file ?
                hoverAsm.source.line : -1, false);
        }
    }
    var currentWord = this.outputEditor.getModel().getWordAtPosition(e.target.position);
    if (currentWord && currentWord.word) {
        var word = currentWord.word;
        var startColumn = currentWord.startColumn;
        // Avoid throwing an exception if somehow (How?) we have a non existent lineNumber.
        // c.f. https://sentry.io/matt-godbolt/compiler-explorer/issues/285270358/
        if (e.target.position.lineNumber <= this.outputEditor.getModel().getLineCount()) {
            // Hacky workaround to check for negative numbers.
            // c.f. https://github.com/mattgodbolt/compiler-explorer/issues/434
            var lineContent = this.outputEditor.getModel().getLineContent(e.target.position.lineNumber);
            if (lineContent[currentWord.startColumn - 2] === '-') {
                word = '-' + word;
                startColumn -= 1;
            }
        }
        currentWord.range = new monaco.Range(e.target.position.lineNumber, Math.max(startColumn, 1),
            e.target.position.lineNumber, currentWord.endColumn);
        var numericToolTip = getNumericToolTip(word);
        if (numericToolTip) {
            this.decorations.numericToolTip = {
                range: currentWord.range,
                options: {isWholeLine: false, hoverMessage: ['`' + numericToolTip + '`']}
            };
            this.updateDecorations();
        }

        if (this.getEffectiveFilters().intel) {
            var lineTokens = function (model, line) {
                //Force line's state to be accurate
                if (line > model.getLineCount()) return [];
                model.getLineTokens(line, /*inaccurateTokensAcceptable*/false);
                // Get the tokenization state at the beginning of this line
                var state = model._lines[line - 1].getState();
                if (!state) return [];
                var freshState = model._lines[line - 1].getState().clone();
                // Get the human readable tokens on this line
                return model._tokenizationSupport.tokenize(model.getLineContent(line), freshState, 0).tokens;
            };

            if (this.settings.hoverShowAsmDoc === true &&
                _.some(lineTokens(this.outputEditor.getModel(), currentWord.range.startLineNumber), function (t) {
                    return t.offset + 1 === currentWord.startColumn && t.type === 'keyword.asm';
                })) {
                getAsmInfo(currentWord.word).then(_.bind(function (response) {
                    if (!response) return;
                    this.decorations.asmToolTip = {
                        range: currentWord.range,
                        options: {
                            isWholeLine: false,
                            hoverMessage: [response.tooltip + '\n\nMore information available in the context menu.']
                        }
                    };
                    this.updateDecorations();
                }, this));
            }
        }
    }
};

Compiler.prototype.onAsmToolTip = function (ed) {
    ga.proxy('send', {
        hitType: 'event',
        eventCategory: 'OpenModalPane',
        eventAction: 'AsmDocs'
    });
    if (!this.getEffectiveFilters().intel) return;
    var pos = ed.getPosition();
    var word = ed.getModel().getWordAtPosition(pos);
    if (!word || !word.word) return;
    var opcode = word.word.toUpperCase();

    function appendInfo(url) {
        return '<br><br>For more information, visit <a href="' + url +
            '" target="_blank" rel="noopener noreferrer">the ' + opcode +
            ' documentation <sup><small class="fas fa-external-link-alt opens-new-window"' +
            ' title="Opens in a new window"></small></sup></a>.';
    }

    getAsmInfo(word.word).then(_.bind(function (asmHelp) {
        if (asmHelp) {
            this.alertSystem.alert(opcode + ' help', asmHelp.html + appendInfo(asmHelp.url), function () {
                ed.focus();
                ed.setPosition(pos);
            });
        } else {
            this.alertSystem.notify('This token was not found in the documentation. Sorry!', {
                group: 'notokenindocs',
                alertClass: 'notification-error',
                dismissTime: 3000
            });
        }
    }, this), _.bind(function (rejection) {
        this.alertSystem
            .notify('There was an error fetching the documentation for this opcode (' + rejection + ').', {
                group: 'notokenindocs',
                alertClass: 'notification-error',
                dismissTime: 3000
            });
    }, this));
};

Compiler.prototype.handleCompilationStatus = function (status) {
    if (!this.statusLabel || !this.statusIcon) return;

    function ariaLabel() {
        // Compiling...
        if (status.code === 4) return "Compiling";
        if (status.compilerOut === 0) {
            // StdErr.length > 0
            if (status.code === 3) return "Compilation succeeded with errors";
            // StdOut.length > 0
            if (status.code === 2) return "Compilation succeeded with warnings";
            return "Compilation succeeded";
        } else {
            // StdErr.length > 0
            if (status.code === 3) return "Compilation failed with errors";
            // StdOut.length > 0
            if (status.code === 2) return "Compilation failed with warnings";
            return "Compilation failed";
        }
    }

    function color() {
        // Compiling...
        if (status.code === 4) return "black";
        if (status.compilerOut === 0) {
            // StdErr.length > 0
            if (status.code === 3) return "#FF6645";
            // StdOut.length > 0
            if (status.code === 2) return "#FF6500";
            return "#12BB12";
        } else {
            // StdErr.length > 0
            if (status.code === 3) return "#FF1212";
            // StdOut.length > 0
            if (status.code === 2) return "#BB8700";
            return "#FF6645";
        }
    }

    this.statusIcon
        .removeClass()
        .addClass('status-icon fas')
        .css('color', color())
        .toggle(status.code !== 0)
        .prop('aria-label', ariaLabel())
        .prop('data-status', status.code)
        .toggleClass('fa-spinner', status.code === 4)
        .toggleClass('fa-times-circle', status.code === 3)
        .toggleClass('fa-check-circle', status.code === 1 || status.code === 2);

    this.statusLabel
        .toggleClass('error', status === 3)
        .toggleClass('warning', status === 2);
};

Compiler.prototype.onLanguageChange = function (editorId, newLangId) {
    if (this.sourceEditorId === editorId) {
        var oldLangId = this.currentLangId;
        this.currentLangId = newLangId;
        // Store the current selected stuff to come back to it later in the same session (Not state stored!)
        this.infoByLang[oldLangId] = {
            compiler: this.compiler && this.compiler.id ? this.compiler.id : options.defaultCompiler[oldLangId],
            options: this.options
        };
        this.libsWidget.setNewLangId(newLangId);
        this.updateCompilersSelector();
        this.updateCompilerUI();
        this.sendCompiler();
        this.saveState();
    }
};

Compiler.prototype.getCurrentLangCompilers = function () {
    return this.compilerService.getCompilersForLang(this.currentLangId);
};

Compiler.prototype.updateCompilersSelector = function () {
    this.compilerSelecrizer.clearOptions(true);
    this.compilerSelecrizer.clearOptionGroups();
    _.each(this.getGroupsInUse(), function (group) {
        this.compilerSelecrizer.addOptionGroup(group.value, {label: group.label});
    }, this);
    this.compilerSelecrizer.load(_.bind(function (callback) {
        callback(_.map(this.getCurrentLangCompilers(), _.identity));
    }, this));
    var defaultOrFirst = _.bind(function () {
        // If the default is a valid compiler, return it
        var defaultCompiler = options.defaultCompiler[this.currentLangId];
        if (defaultCompiler) return defaultCompiler;
        // Else try to find the first one for this language
        var value = _.find(options.compilers, _.bind(function (compiler) {
            return compiler.lang === this.currentLangId;
        }, this));

        // Return the first, or an empty string if none found (Should prob report this one...)
        return value && value.id ? value.id : "";
    }, this);
    var info = this.infoByLang[this.currentLangId] || {};
    this.compiler = this.findCompiler(this.currentLangId, info.compiler || defaultOrFirst());
    this.compilerSelecrizer.setValue([this.compiler ? this.compiler.id : null], true);
    this.options = info.options || "";
    this.optionsField.val(this.options);
};

Compiler.prototype.findCompiler = function (langId, compilerId) {
    return this.compilerService.findCompiler(langId, compilerId);
};

Compiler.prototype.langOfCompiler = function (compilerId) {
    var compiler = _.find(options.compilers, function (compiler) {
        return compiler.id === compilerId || compiler.alias === compilerId;
    });
    if (!compiler) {
        Sentry.captureMessage('Unable to find compiler id "' + compilerId + '"');
        compiler = options.compilers[0];
    }
    return compiler.lang;
};

module.exports = {
    Compiler: Compiler
};<|MERGE_RESOLUTION|>--- conflicted
+++ resolved
@@ -997,7 +997,8 @@
         !(this.supportsTool("clangtidytrunk") && !this.isToolActive(activeTools, "clangtidytrunk")));
     this.llvmmcaToolButton.prop('disabled',
         !(this.supportsTool("llvm-mcatrunk") && !this.isToolActive(activeTools, "llvm-mcatrunk")));
-<<<<<<< HEAD
+    this.paholeToolButton.prop('disabled',
+        !(this.supportsTool("pahole") && !this.isToolActive(activeTools, "pahole")));
 
     this.fillPopularArgumentsMenu();
 };
@@ -1034,10 +1035,6 @@
                 }
             }, this));
     }
-=======
-    this.paholeToolButton.prop('disabled',
-        !(this.supportsTool("pahole") && !this.isToolActive(activeTools, "pahole")));
->>>>>>> 89ba35d4
 };
 
 Compiler.prototype.onFontScale = function () {

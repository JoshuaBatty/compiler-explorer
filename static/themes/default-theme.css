--- conflicted
+++ resolved
@@ -154,15 +154,14 @@
     color: red;
 }
 
-<<<<<<< HEAD
 .commits-list:nth-child(odd) {
     background-color: #ffffff;
 }
 
 .commits-list:nth-child(even) {
     background-color: #f2f2f2;
-=======
+}
+
 .popover-content {
     background-color: #f0f0f0;
->>>>>>> 0437f8db
 }